(* lexp.ml --- Lambda-expressions: the core language.

Copyright (C) 2011-2016  Free Software Foundation, Inc.

Author: Stefan Monnier <monnier@iro.umontreal.ca>
Keywords: languages, lisp, dependent types.

This file is part of Typer.

Typer is free software; you can redistribute it and/or modify it under the
terms of the GNU General Public License as published by the Free Software
Foundation, either version 3 of the License, or (at your option) any
later version.

Typer is distributed in the hope that it will be useful, but WITHOUT ANY
WARRANTY; without even the implied warranty of MERCHANTABILITY or FITNESS
FOR A PARTICULAR PURPOSE.  See the GNU General Public License for
more details.

You should have received a copy of the GNU General Public License along with
this program.  If not, see <http://www.gnu.org/licenses/>.  *)

module U = Util
module L = List
module SMap = U.SMap
open Fmt

open Sexp
open Pexp

open Myers
open Grammar

(* open Unify *)
module S = Subst

type vdef = U.vdef
type vref = U.vref

type label = symbol

type attribute_key  = (int * string)  (* rev_dbi * Var name *)
module AttributeMap = Map.Make (struct type t = attribute_key let compare = compare end)

(*************** Elaboration to Lexp *********************)

(* The scoping of `Let` is tricky:
 *
 * Since it's a recursive let, the definition part of each binding is
 * valid in the "final" scope which includes all the new bindings.
 *
 * But the type of each binding is not defined in that same scope.  Instead
 * it's defined in the scope of all the previous bindings.
 *
 * For exemple the type of the second binding of such a Let is defined in
 * the scope of the surrounded context extended with the first binding.
 * And the type of the 3rd binding is defined in the scope of the
 * surrounded context extended with the first and the second bindings.  *)

type ltype = lexp
 and subst = lexp S.subst
 and lexp =
   | Imm of sexp                        (* Used for strings, ...  *)
   | SortLevel of sort_level
   | Sort of U.location * sort
   | Builtin of vdef * ltype * lexp AttributeMap.t option
   | Var of vref
   | Susp of lexp * subst  (* Lazy explicit substitution: e[σ].  *)
   (* This "Let" allows recursion.  *)
   | Let of U.location * (vdef * lexp * ltype) list * lexp
   | Arrow of arg_kind * vdef option * ltype * U.location * lexp
   | Lambda of arg_kind * vdef * ltype * lexp
   | Call of lexp * (arg_kind * lexp) list (* Curried call.  *)
   | Inductive of U.location * label
                  * ((arg_kind * vdef * ltype) list) (* formal Args *)
                  * ((arg_kind * vdef option * ltype) list) SMap.t
   | Cons of lexp * symbol (* = Type info * ctor_name  *)
   | Case of U.location * lexp
             * ltype (* The type of the return value of all branches *)
             * (U.location * (arg_kind * vdef option) list * lexp) SMap.t
             * (vdef option * lexp) option               (* Default.  *)
   (* The `subst` only applies to the lexp associated
    * with the metavar's index (i.e. its "value"), not to the ltype.  *)
   | Metavar of int * subst * vdef * ltype
 (*   (\* For logical metavars, there's no substitution.  *\)
  *   | Metavar of (U.location * string) * metakind * metavar ref
  * and metavar =
  *   (\* An uninstantiated var, along with a venv (stipulating over which vars
  *    * it should be closed), and its type.
  *    * If its type is not given, it implies its type should be a sort.  *\)
  *   | MetaUnset of (lexp option * lexp) VMap.t * ltype option * scope_level
  *   | MetaSet of lexp
  * and metakind =
  *   | MetaGraft of subst
  *   (\* Forward reference or Free var: Not known yet, but not instantiable by
  *    * unification.  *\)
  *   | MetaFoF
  * and subst = lexp VMap.t *)
 (*
  * The PTS I'm imagining looks like:
  *
  *    S = { TypeLevel, TypeOmega, Type ℓ }
  *    A = { Level : TypeLevel, Z : Level, S : Level → Level,
  *          Type : (ℓ : Level) → Type (S ℓ) }
  *    R = { (TypeLevel, Type ℓ, TypeOmega),
  *          (TypeLevel, TypeOmega, TypeOmega),
  *          (Type ℓ, TypeOmega, TypeOmega),
  *          (Type ℓ₁, Type ℓ₂, Type (max l₁ l₂) }
  *)
 and sort =
   | Stype of lexp
   | StypeOmega
   | StypeLevel
 and sort_level =
   | SLz
   | SLsucc of lexp
   | SLlub of lexp * lexp

type varbind =
  | Variable
  | ForwardRef
  | LetDef of lexp

module VMap = Map.Make (struct type t = int let compare = compare end)
type meta_subst = lexp VMap.t
type constraints  = (lexp * lexp) list

(* What people do to statisfy Ocaml type inference ...*)
let empty_meta_subst =
  let lxp = Var((U.dummy_location, "dummy"), -1) in
  let v = VMap.empty in
  let c = VMap.add 1 lxp v in VMap.remove 1 c

let empty_constraint =
  let lxp = Var((U.dummy_location, "dummy"), -1) in List.tl [(lxp, lxp)]

let impossible = Imm Sexp.Epsilon

let builtin_size = ref 0

(* :-( *)
let global_substitution = ref (empty_meta_subst, empty_constraint)

(********************** Hash-consing **********************)

(* let hc_table : (lexp, lexp) Hashtbl.t = Hashtbl.create 1000
 * let hc (e : lexp) : lexp =
 *   try Hashtbl.find hc_table e
 *   with Not_found -> Hashtbl.add hc_table e e; e *)

module WHC = Tweak.Make (struct type t = lexp
                                (* Using (=) instead of `compare` results
                                 * in an *enormous* slowdown.  Apparently
                                 * `compare` checks == before recursing
                                 * but (=) doesn't?  *)
                                let equal x y = (compare x y = 0)
                                let hash = Hashtbl.hash
                         end)
let hc_table : WHC.t = WHC.create 1000
let hc : lexp -> lexp = WHC.merge hc_table


let mkImm s                    = hc (Imm s)
let mkSortLevel l              = hc (SortLevel l)
let mkSort (l, s)              = hc (Sort (l, s))
let mkBuiltin (v, t, m)        = hc (Builtin (v, t, m))
let mkVar v                    = hc (Var v)
let mkLet (l, ds, e)           = hc (Let (l, ds, e))
let mkArrow (k, v, t1, l, t2)  = hc (Arrow (k, v, t1, l, t2))
let mkLambda (k, v, t, e)      = hc (Lambda (k, v, t, e))
let mkInductive (l, n, a, cs)  = hc (Inductive (l, n, a, cs))
let mkCons (t, n)              = hc (Cons (t, n))
let mkCase (l, e, rt, bs, d)   = hc (Case (l, e, rt, bs, d))
let mkMetavar (n, s, v, t)     = hc (Metavar (n, s, v, t))
let mkCall (f, es)
  = match f, es with
  | Call (f', es'), _ -> hc (Call (f', es' @ es))
  | _, [] -> f
  | _ -> hc (Call (f, es))

(********* Helper functions to use the Subst operations  *********)
(* This basically "ties the knot" between Subst and Lexp.
 * Maybe it would be cleaner to just move subst.ml into lexp.ml
 * and be done with it.  *)

let rec mkSusp e s =
  if S.identity_p s then e else
    (* We apply the substitution eagerly to some terms.
     * There's no deep technical rason for that:
     * it just seemed like a good idea to do it eagerly when it's easy.  *)
    match e with
    (* FIXME: `Builtin` shouuld be treated like `Imm`.  *)
    | Imm _ -> e
    | Builtin _ -> e
    | Susp (e, s') -> mkSusp e (scompose s' s)
    | Var (l,v) -> slookup s l v
    | Metavar (vn, s', vd, t) -> mkMetavar (vn, scompose s' s, vd, mkSusp t s)
    | _ -> hc (Susp (e, s))
and scompose s1 s2 = S.compose mkSusp s1 s2
and slookup s l v = S.lookup (fun l i -> mkVar (l, i))
                             (fun e o -> mkSusp e (S.shift o))
                             s l v
let ssink = S.sink (fun l i -> mkVar (l, i))


let rec lexp_location e =
  match e with
  | Sort (l,_) -> l
  | SortLevel (SLsucc e) -> lexp_location e
  | SortLevel (SLlub (e, _)) -> lexp_location e
  | SortLevel SLz -> U.dummy_location
  | Imm s -> sexp_location s
  | Var ((l,_),_) -> l
  | Builtin ((l, _), _, _) -> l
  | Let (l,_,_) -> l
  | Arrow (_,_,_,l,_) -> l
  | Lambda (_,(l,_),_,_) -> l
  | Call (f,_) -> lexp_location f
  | Inductive (l,_,_,_) -> l
  | Cons (_,(l,_)) -> l
  | Case (l,_,_,_,_) -> l
  | Susp (e, _) -> lexp_location e
  (* | Susp (_, e) -> lexp_location e *)
  | Metavar (_,_,(l,_), _) -> l


(********* Normalizing a term *********)

let vdummy = (U.dummy_location, "<anon>")
let maybev mv = match mv with None -> vdummy | Some v -> v

let rec push_susp e s =            (* Push a suspension one level down.  *)
  match e with
  | Imm _ -> e
  | SortLevel (SLz) -> e
  | SortLevel (SLsucc e') -> mkSortLevel (SLsucc (mkSusp e' s))
  | SortLevel (SLlub (e1, e2)) -> mkSortLevel (SLlub (mkSusp e1 s, mkSusp e2 s))
  | Sort (l, Stype e) -> mkSort (l, Stype (mkSusp e s))
  | Sort (l, _) -> e
  | Builtin _ -> e

  | Let (l, defs, e)
    -> let s' = L.fold_left (fun s (v, _, _) -> ssink v s) s defs in
      let (_,ndefs) = L.fold_left (fun (s,ndefs) (v, def, ty)
                                   -> (ssink v s,
                                      (v, mkSusp def s', mkSusp ty s) :: ndefs))
                                  (s, []) defs in
      mkLet (l, ndefs, mkSusp e s')
  | Arrow (ak, v, t1, l, t2)
    -> mkArrow (ak, v, mkSusp t1 s, l, mkSusp t2 (ssink (maybev v) s))
  | Lambda (ak, v, t, e) -> mkLambda (ak, v, mkSusp t s, mkSusp e (ssink v s))
  | Call (f, args) -> mkCall (mkSusp f s,
                             L.map (fun (ak, arg) -> (ak, mkSusp arg s)) args)
  | Inductive (l, label, args, cases)
    -> let (s, nargs) = L.fold_left (fun (s, nargs) (ak, v, t)
                                    -> (ssink v s, (ak, v, mkSusp t s) :: nargs))
                                   (s, []) args in
      let nargs = List.rev nargs in
      let ncases = SMap.map (fun args
                             -> let (_, ncase)
                                 = L.fold_left (fun (s, nargs) (ak, v, t)
                                                -> (ssink (maybev v) s,
                                                   (ak, v, mkSusp t s)
                                                   :: nargs))
                                               (s, []) args in
                               L.rev ncase)
                            cases in
      mkInductive (l, label, nargs, ncases)
  | Cons (it, name) -> Cons (mkSusp it s, name)
  | Case (l, e, ret, cases, default)
    -> mkCase (l, mkSusp e s, mkSusp ret s,
              SMap.map (fun (l, cargs, e)
                        -> let s' = L.fold_left
                                     (fun s (_,ov) -> ssink (maybev ov) s)
                                     s cargs in
                          (l, cargs, mkSusp e s'))
                       cases,
              match default with
              | None -> default
              | Some (v,e) -> Some (v, mkSusp e (ssink (maybev v) s)))
  (* Susp should never appear around Var/Susp/Metavar because mkSusp
   * pushes the subst into them eagerly.  IOW if there's a Susp(Var..)
   * or Susp(Metavar..) it's because some chunk of code should use mkSusp
   * rather than Susp.
   * But we still have to handle them here, since push_susp is called
   * in many other cases than just when we bump into a Susp.  *)
  | Susp (e,s') -> push_susp e (scompose s' s)
  | (Var _ | Metavar _) -> nosusp (mkSusp e s)

and nosusp e =                  (* Return `e` with no outermost `Susp`.  *)
  match e with
    | Susp(e, s) -> push_susp e s
    | _ -> e


(* Get rid of `Susp`ensions and instantiated `Metavar`s.  *)
let clean meta_ctx e =
  let rec clean s e = match e with
    | Imm _ -> e
    | SortLevel (SLz) -> e
    | SortLevel (SLsucc e) -> mkSortLevel (SLsucc (clean s e))
    | SortLevel (SLlub (e1, e2)) -> mkSortLevel (SLlub (clean s e1, clean s e2))
    | Sort (l, Stype e) -> mkSort (l, Stype (clean s e))
    | Sort (l, _) -> e
    | Builtin _ -> e
    | Let (l, defs, e)
      -> let s' = L.fold_left (fun s (v, _, _) -> ssink v s) s defs in
        let (_,ndefs) = L.fold_left (fun (s,ndefs) (v, def, ty)
                                     -> (ssink v s,
                                        (v, clean s' def, clean s ty) :: ndefs))
                                  (s, []) defs in
        mkLet (l, ndefs, clean s' e)
    | Arrow (ak, v, t1, l, t2)
      -> mkArrow (ak, v, clean s t1, l, clean (ssink (maybev v) s) t2)
    | Lambda (ak, v, t, e) -> mkLambda (ak, v, clean s t, clean (ssink v s) e)
    | Call (f, args) -> mkCall (clean s f,
                               L.map (fun (ak, arg) -> (ak, clean s arg)) args)
    | Inductive (l, label, args, cases)
      -> let (s, nargs) = L.fold_left (fun (s, nargs) (ak, v, t)
                                    -> (ssink v s, (ak, v, clean s t) :: nargs))
                                   (s, []) args in
      let nargs = List.rev nargs in
      let ncases = SMap.map (fun args
                             -> let (_, ncase)
                                 = L.fold_left (fun (s, nargs) (ak, v, t)
                                                -> (ssink (maybev v) s,
                                                   (ak, v, clean s t)
                                                   :: nargs))
                                               (s, []) args in
                               L.rev ncase)
                            cases in
      mkInductive (l, label, nargs, ncases)
    | Cons (it, name) -> Cons (clean s it, name)
    | Case (l, e, ret, cases, default)
      -> mkCase (l, clean s e, clean s ret,
                SMap.map (fun (l, cargs, e)
                          -> let s' = L.fold_left
                                       (fun s (_,ov) -> ssink (maybev ov) s)
                                       s cargs in
                            (l, cargs, clean s' e))
                         cases,
                match default with
                | None -> default
                | Some (v,e) -> Some (v, clean (ssink (maybev v) s) e))
    | Susp (e, s') -> clean (scompose s' s) e
    | Var _ -> if S.identity_p s then e
              else clean S.identity (mkSusp e s)
    | Metavar (idx, s', l, t)
      -> let s = (scompose s' s) in
        try clean s (VMap.find idx meta_ctx)
        with Not_found -> mkMetavar (idx, s, l, t)
  in clean S.identity e

let lexp_name e =
  match e with
    | Imm    _ -> "Imm"
    | Var    _ -> "Var"
    | Let    _ -> "let"
    | Arrow  _ -> "Arrow"
    | Lambda _ -> "lambda"
    | Call   _ -> "Call"
    | Cons   _ -> "datacons"
    | Case   _ -> "case"
    | Inductive _ -> "typecons"
    | Susp      _ -> "Susp"
    | Builtin   (_, _, None) -> "Builtin"
    | Builtin   _ -> "AttributeTable"
    | Metavar   _ -> "Metavar"
    | Sort      _ -> "Sort"
    | SortLevel _ -> "SortLevel"

let pdatacons = Pbuiltin (U.dummy_location, "datacons")
let ptypecons = Pbuiltin (U.dummy_location, "typecons")

(* ugly printing (sexp_print (pexp_unparse (lexp_unparse e))) *)
let rec lexp_unparse lxp =
  match lxp with
    | Susp _ as e -> lexp_unparse (nosusp e)
    | Imm (sexp) -> Pimm (sexp)
    | Builtin (s, _, _) -> Pbuiltin s
    | Var ((loc, name), _) -> Pvar((loc, name))
    | Cons (t, (l, name))
      -> Pcall (pdatacons, [pexp_unparse (lexp_unparse t); Symbol (l, name)])
    | Lambda (kind, vdef, ltp, body) ->
      Plambda(kind, vdef, Some (lexp_unparse ltp), lexp_unparse body)
    | Arrow (arg_kind, vdef, ltp1, loc, ltp2) ->
      Parrow(arg_kind, vdef, lexp_unparse ltp1, loc, lexp_unparse ltp2)

    | Let (loc, ldecls, body)
      -> (* (vdef * lexp * ltype) list *)
       let pdecls = List.fold_left
                      (fun acc (vdef, lxp, ltp)
                       -> Ptype (vdef, lexp_unparse ltp)
                         :: Pexpr(vdef, lexp_unparse lxp)::acc)
                      [] ldecls in
       Plet (loc, pdecls, lexp_unparse body)

    | Call(lxp, largs) -> (* (arg_kind * lexp) list *)
      let pargs = List.map (fun (kind, elem) -> lexp_unparse elem) largs in
      let sargs = List.map (fun elem -> pexp_unparse elem) pargs in
        Pcall(lexp_unparse lxp, sargs)

    | Inductive(loc, label, lfargs, ctors) ->
      (* (arg_kind * vdef * ltype) list *)
      (* (arg_kind * pvar * pexp option) list *)
      let pfargs = List.map (fun (kind, vdef, ltp) ->
        (kind, vdef, Some (lexp_unparse ltp))) lfargs in

      (* ((arg_kind * vdef option * ltype) list) SMap.t *)
      (* (symbol * (arg_kind * pvar option * pexp) list) list *)
      let ctors = List.map (fun (str, largs) ->
        let pargs = List.map (fun (kind, var, ltp) ->
          match var with
            | Some (loc, name) -> (kind, Some (loc, name), lexp_unparse ltp)
            | None             -> (kind, None, lexp_unparse ltp)) largs
          in ((loc, str), pargs)
          ) (SMap.bindings ctors) in
      Pcall (ptypecons,
             Node (Symbol label, List.map pexp_u_formal_arg pfargs)
             :: List.map (fun ((l,name) as s, types)
                          -> Node (Symbol s,
                                  List.map pexp_u_ind_arg types))
                         ctors)

    | Case (loc, target, bltp, branches, default) ->
       let bt = lexp_unparse bltp in
      let pbranch = List.map (fun (str, (loc, args, bch)) ->
        match args with
          | [] -> Ppatsym (loc, str), lexp_unparse bch
          | _  ->
             let pat_args
               = List.map (fun (kind, vdef)
                           -> match vdef with
                             | Some vdef -> Some vdef, Ppatsym vdef
                             | None -> None, Ppatany loc)
                          args
            (* FIXME: Rather than a Pcons we'd like to refer to an existing
             * binding with that value!  *)
             in (Ppatcons (Pcall (pdatacons,
                                  [pexp_unparse bt; Symbol (loc, str)]),
                           pat_args),
                 lexp_unparse bch)
        ) (SMap.bindings branches) in

      let pbranch = match default with
        | Some (v,dft) -> ((match v with
                           | None -> Ppatany loc
                           | Some vdef -> Ppatsym vdef),
                          lexp_unparse dft)::pbranch
        | None -> pbranch
        in Pcase (loc, lexp_unparse target, pbranch)

    (* FIXME: The cases below are all broken!  *)
    | Metavar (idx, subst, (loc, name), _)
      -> Pimm (Symbol (loc, "?<" ^ name ^ "-" ^ string_of_int idx
                           ^ "[" ^ subst_string subst ^ "]>"))

    | SortLevel (SLz) -> Pbuiltin (U.dummy_location, "TypeLevel.z")
    | SortLevel (SLsucc l)
      -> Pcall (Pbuiltin (lexp_location l, "TypeLevel.succ"),
               [pexp_unparse (lexp_unparse l)])
    | SortLevel (SLlub (l1, l2))
      -> Pcall (Pbuiltin (lexp_location l1, "TypeLevel.∪"),
               [pexp_unparse (lexp_unparse l1); pexp_unparse (lexp_unparse l2)])
    | Sort (l, StypeOmega) -> Pbuiltin (l, "Type_ω")
    | Sort (l, StypeLevel) -> Pbuiltin (l, "Type_ℓ")
    | Sort (l, Stype sl)
      -> Pcall (Pbuiltin (lexp_location sl, "Type_"),
               [pexp_unparse (lexp_unparse sl)])

(* FIXME: ¡Unify lexp_print and lexp_string!  *)
and lexp_string lxp = sexp_string (pexp_unparse (lexp_unparse lxp))

and subst_string s = match s with
  | S.Identity -> "Id"
  | S.Shift (s, n) -> "(↑"^ string_of_int n ^ " " ^ subst_string s ^ ")"
  | S.Cons (l, s) -> lexp_string l ^ " · " ^ subst_string s

<<<<<<< HEAD
(* ------------------------------------------------------------------------- *)
(*                                   Printing                                *)

(*  Printing Context
 * ========================================== *)

type print_context_value =
  | Bool of bool
  | Int of int
  | Expr of lexp option
  | Predtl of grammar        (* precedence table *)

type print_context = print_context_value SMap.t

let pretty_ppctx =
  List.fold_left (fun map (key, v) -> SMap.add key v map)
    SMap.empty
    [("pretty"        , Bool (true) ); (* print with new lines and indents   *)
     ("print_type"    , Bool (true) ); (* print inferred Type                *)
     ("print_dbi"     , Bool (false)); (* print dbi index                    *)
     ("indent_size"   , Int  (2)    ); (* indent step                        *)
     ("color"         , Bool (true) ); (* use console color to display hints *)
     ("separate_decl" , Bool (true) ); (* print newline between declarations *)
     ("indent_level"  , Int  (0)    ); (* current indent level               *)
     ("parent"        , Expr (None) ); (* parent expression                  *)
     ("metavar"       , Expr (None) ); (* metavar being printed              *)
     ("col_max"       , Int  (80)   ); (* col_size + col_ofsset <= col_max   *)
     ("col_size"      , Int  (0)    ); (* current column size                *)
     ("col_ofsset"    , Int  (0)    ); (* if col does not start at 0         *)
     ("print_erasable", Bool (false));
     ("print_implicit", Bool (false));
     ("grammar"       , Predtl (default_grammar))]

(* debug_ppctx is a ref so we can modify it in the REPL *)
let debug_ppctx = ref (
  List.fold_left (fun map (key, v) -> SMap.add key v map)
    pretty_ppctx
    [("pretty"        , Bool (false) );
     ("print_dbi"     , Bool (true)  );
     ("print_erasable", Bool (true));
     ("print_implicit", Bool (true));
     ("separate_decl" , Bool (false) );])

let pp_pretty ctx = match SMap.find "pretty" ctx with Bool b -> b | _ -> U.typer_unreachable ""
let pp_type ctx = match SMap.find "print_type" ctx with Bool b -> b | _ -> U.typer_unreachable ""
let pp_dbi ctx = match SMap.find "print_dbi" ctx with Bool b -> b | _ -> U.typer_unreachable ""
let pp_size ctx = match SMap.find "indent_size" ctx with Int i -> i | _ -> U.typer_unreachable ""
let pp_color ctx = match SMap.find "color" ctx with Bool b -> b | _ -> U.typer_unreachable ""
let pp_decl ctx = match SMap.find "separate_decl" ctx with Bool b -> b | _ -> U.typer_unreachable ""
let pp_indent ctx = match SMap.find "indent_level" ctx with Int i -> i | _ -> U.typer_unreachable ""
let pp_parent ctx = match SMap.find "parent" ctx with Expr e -> e | _ -> U.typer_unreachable ""
let pp_meta ctx = match SMap.find "metavar" ctx with Expr e -> e | _ -> U.typer_unreachable ""
let pp_grammar ctx = match SMap.find "grammar" ctx with Predtl p -> p | _ -> U.typer_unreachable ""
let pp_colsize ctx = match SMap.find "col_size" ctx with Int i -> i | _ -> U.typer_unreachable ""
let pp_colmax ctx = match SMap.find "col_max" ctx with Int i -> i | _ -> U.typer_unreachable ""
let pp_erasable ctx = match SMap.find "print_erasable" ctx with Bool b -> b | _ -> U.typer_unreachable ""
let pp_implicit ctx = match SMap.find "print_implicit" ctx with Bool b -> b | _ -> U.typer_unreachable ""

let set_col_size p ctx = SMap.add "col_size" (Int p) ctx
let add_col_size p ctx = set_col_size ((pp_colsize ctx) + p) ctx
let reset_col_size ctx = set_col_size 0 ctx
let set_parent p ctx = SMap.add "parent" (Expr (Some p)) ctx
let set_meta p ctx   = SMap.add "metavar" (Expr (Some p)) ctx
let add_indent ctx i = SMap.add "indent_level" (Int ((pp_indent ctx) + i)) ctx

let pp_append_string buffer ctx str =
  let n = (String.length str) in
    Buffer.add_string buffer str;
    add_col_size n ctx

let pp_newline buffer ctx =
  Buffer.add_char buffer '\n';
  reset_col_size ctx

let is_binary_op str =
  let c1 = String.get str 0 in
  let cn = String.get str ((String.length str) - 1) in
    if (c1 = '_') && (cn = '_') then true else false

let get_binary_op_name name =
  String.sub name 1 ((String.length name) - 2)

let rec get_precedence expr ctx =
  let lkp name = SMap.find name (pp_grammar ctx) in
  match expr with
    | Lambda _ -> lkp "lambda"
    | Case _ -> lkp "case"
    | Let _ -> lkp "let"
    | Arrow (Aexplicit, _, _, _, _) -> lkp "->"
    | Arrow (Aimplicit, _, _, _, _) -> lkp "=>"
    | Arrow (Aerasable, _, _, _, _) -> lkp "≡>"
    | Call (exp, _) -> get_precedence exp ctx
    | Builtin ((_, name), _, _)  when is_binary_op name ->
      lkp (get_binary_op_name name)
    | Var ((_, name), _) when is_binary_op name ->
      lkp (get_binary_op_name name)
    | _ -> None, None

(*  Printing Functions
 * ========================================== *)

let rec lexp_print  e = print_string (lexp_string e)
and     lexp_string e = lexp_cstring (!debug_ppctx) e

(* Context Print *)
and lexp_cprint ctx e  = print_string (lexp_cstring ctx e)
and lexp_cstring ctx e = _lexp_str ctx e

(* Implementation *)
and _lexp_str ctx (exp : lexp) : string =

    let ctx             = set_parent exp ctx in
    let inter_ctx       = add_indent ctx 1 in
    let lexp_str        = _lexp_str ctx in
    let lexp_stri idt e = _lexp_str (add_indent ctx idt) e in

    let pretty = pp_pretty ctx in
    let color  = pp_color ctx in
    let indent = pp_indent ctx in
    let isize  = pp_size ctx in
=======
(*
 *      Printing
 * --------------------- *)
(*
    pretty ?        (print with new lines and indents)
    indent level
    print_type?     (print inferred Type)
    print_index     (print dbi index)
    separate decl   (print extra newline between declarations)
    indent size     2/4
    highlight       (use console color to display hints)
*)

type print_context = (bool * int * bool * bool * bool * bool* int)

let pretty_ppctx  = ref (true , 0, true, false, true,  2, true)
let compact_ppctx = ref (false, 0, true, false, true,  2, false)
let debug_ppctx   = ref (false, 0, true, true , false, 2, true)
let _current_meta_var = ref (Var((U.dummy_location, "dummy"), -1))

let rec lexp_print e =  _lexp_print (!debug_ppctx) e
and _lexp_print ctx e = print_string (_lexp_to_str ctx e)

(*
type print_context2 = int SMap.t

let default_print_context =
  List.fold (fun map (key, v) -> SMap.add key v map)
    [
      (* true options *)
      ("pretty",        1);
      ("print_type",    1);
      ("print_dbi",     1);
      ("indent_size",   2);
      ("color",         1);
      ("separate_decl", 1);

      (* State information *)
      ("indent_level",  0);
      ("previous node", 0)
    ]
    SMap.empty *)

(*  Print a lexp into its typer equivalent                              *)
(*  Depending on the print_context the output can be correct typer code *)
(*  This function will be very useful when debugging generated code     *)

(* If I remember correctly ocaml doc, concat string is actually terrible *)
(* It might be better to use a Buffer. *)
and lexp_pretty_string exp = _lexp_to_str (!debug_ppctx) exp
and _lexp_to_str ctx exp =
    (* create a string instead of printing *)

    let (pretty, indent, ptype, pindex, _, isize, color) = ctx in
    let lexp_to_str = _lexp_to_str ctx in

    (* internal context, when parsing let *)
    let inter_ctx = (pretty, indent + 1, ptype, pindex, false, isize, color) in

    let lexp_to_stri idt e =
        _lexp_to_str (pretty, indent + idt, ptype, pindex, false, isize, color) e in
>>>>>>> 05b1ad07

    (* colors *)
      let red     = if color then red     else "" in
      let green   = if color then green   else "" in
      let yellow  = if color then yellow  else "" in
      let magenta = if color then magenta else "" in
      let cyan    = if color then cyan    else "" in
      let reset   = if color then reset   else "" in

    let make_indent idt = if pretty then
      (make_line ' ' ((idt + indent) * isize)) else "" in

    let newline = if pretty then "\n" else " " in
    let nl = newline in

    let keyword str  = magenta ^ str ^ reset in
    let error str    = red     ^ str ^ reset in
    let tval str     = yellow  ^ str ^ reset in
    let fun_call str = cyan    ^ str ^ reset in

    let index idx =
      let _index idx = if pp_dbi ctx then ("[" ^ (string_of_int idx) ^ "]") else "" in
      let str = _index idx in if idx < 0 then (error str) else
        (green ^ str ^ reset) in

    let kind_str k = match k with
      | Aexplicit -> "->" | Aimplicit -> "=>" | Aerasable -> "≡>" in

    let kindp_str k =  match k with
      | Aexplicit -> ":" | Aimplicit -> "::" | Aerasable -> ":::" in

    let get_name fname = match fname with
      | Builtin ((_, name), _, _) -> name,  0
      | Var((_, name), idx)       -> name, idx
      | Lambda _                  -> "__",  0
      | Cons _                    -> "__",  0
      | _                         -> "__", -1  in

    match exp with
        | Imm(value) -> (match value with
            | String (_, s) -> tval ("\"" ^ s ^ "\"")
            | Integer(_, s) -> tval (string_of_int s)
            | Float  (_, s) -> tval (string_of_float s)
            | e -> sexp_string e)

        | Susp (e, s) -> _lexp_str ctx (push_susp e s)

        | Var ((loc, name), idx) -> name ^ (index idx) ;

<<<<<<< HEAD
        | Metavar (idx, subst, (loc, name), _) ->(
          (* print metavar result if any *)
          let print_meta exp =
            let meta_ctx, _ = !global_substitution in
            let ctx = set_meta exp ctx in
              _lexp_str ctx (clean meta_ctx exp) in

          match pp_meta ctx with
            | None                 -> print_meta exp
            | Some e when e != exp -> print_meta exp
            | _ ->
              "?" ^ name ^ (subst_string subst) ^ (index idx))
=======
        (* print metavar result if any *)
        | Metavar _ when (exp != ! _current_meta_var) ->
          let meta_ctx, _ = !global_substitution in
            _current_meta_var := exp;
            lexp_to_str (clean meta_ctx exp)

        (* print metavar *)
        | Metavar (idx, subst, (loc, name), _)
          -> "?" ^ name ^ (subst_string subst) ^ (index idx)
>>>>>>> 05b1ad07

        | Let (_, decls, body)   ->
            (* Print first decls without indent *)
            let h1, decls, idt_lvl =
                match _lexp_str_decls inter_ctx decls with
                    | h1::decls -> h1, decls, 2
                    | h1::[] -> h1, [], 1
                    | _ -> "", [], 1 in

            let decls = List.fold_left (fun str elem ->
              str ^ nl ^ (make_indent 1) ^ elem ^ " ") h1 decls in

            let n = String.length decls - 2 in
            (* remove last newline *)
            let decls = (String.sub decls 0 n) in

            (keyword "let ") ^ decls ^ (keyword " in ") ^ newline ^
                (make_indent idt_lvl) ^ (lexp_stri idt_lvl body)

        | Arrow(k, Some (_, name), tp, loc, expr) ->
            "(" ^ name ^ " : " ^ (lexp_str tp) ^ ") " ^
                (kind_str k) ^ " " ^ (lexp_str expr)

        | Arrow(k, None, tp, loc, expr) ->
           "(" ^ (lexp_str tp) ^ " "
           ^ (kind_str k) ^ " " ^ (lexp_str expr) ^ ")"

        | Lambda(k, (loc, name), ltype, lbody) ->
            let arg = "(" ^ name ^ " : " ^ (lexp_str ltype) ^ ")" in

            (keyword "lambda ") ^ arg ^ " " ^ (kind_str k) ^ newline ^
                (make_indent 1) ^ (lexp_stri 1 lbody)

        | Cons(t, (_, ctor_name)) ->
            (keyword "datacons ") ^ (lexp_str t) ^ " " ^ ctor_name

        | Call(fname, args) ->
          let name, idx = get_name fname in
          let binop_str op (_, lhs) (_, rhs) =
            "(" ^ (lexp_str lhs) ^ op ^ (index idx) ^ " " ^ (lexp_str rhs) ^ ")" in

          let print_arg str (arg_type, lxp) =
            match arg_type with
              | Aerasable when pp_erasable ctx -> str ^ " " ^ (lexp_str lxp)
              | Aimplicit when pp_implicit ctx -> str ^ " " ^ (lexp_str lxp)
              | Aexplicit                      -> str ^ " " ^ (lexp_str lxp)
              | _ -> str in (

          match args with
            | [lhs; rhs]  when is_binary_op name ->
              binop_str (" " ^ (get_binary_op_name name)) lhs rhs

            | _ -> let args = List.fold_left print_arg "" args in
               "(" ^ (lexp_str fname) ^ args ^ ")")

        | Inductive (_, (_, name), [], ctors) ->
            (keyword "typecons") ^ " (" ^ name ^") " ^ newline ^
                (lexp_str_ctor ctx ctors)

        | Inductive (_, (_, name), args, ctors)
          -> let args_str
              = List.fold_left
                  (fun str (arg_kind, (_, name), ltype)
                   -> str ^ " (" ^ name ^ " " ^ (kindp_str arg_kind) ^ " "
                     ^ (lexp_str ltype) ^ ")")
                  "" args in

            (keyword "typecons") ^ " (" ^ name ^ args_str ^") " ^
              (lexp_str_ctor ctx ctors)

        | Case (_, target, _ret, map, dflt) ->(
            let str = (keyword "case ") ^ (lexp_str target) in
            let arg_str arg
              = List.fold_left (fun str v
                                -> match v with
                                  | (_ ,None) -> str ^ " _"
                                  | (_, Some (_, n)) -> str ^ " " ^ n)
                               "" arg in

            let str = SMap.fold (fun k (_, arg, exp) str ->
                str ^ nl ^ (make_indent 1) ^
                    "| " ^ (fun_call k) ^ (arg_str arg) ^ " => " ^ (lexp_stri 1 exp))
                map str in

            match dflt with
                | None -> str
                | Some (v, df) ->
                   str ^ nl ^ (make_indent 1)
                   ^ "| " ^ (match v with None -> "_" | Some (_,name) -> name)
                   ^ " => " ^ (lexp_stri 1 df))

        | Builtin ((_, name), _, _) -> "##" ^ name

        | Sort (_, Stype (SortLevel SLz)) -> "##Type"
        | Sort (_, Stype (SortLevel (SLsucc (SortLevel SLz)))) -> "##Type1"
        | Sort (_, Stype l) -> "(##Type_ " ^ lexp_string l ^ ")"
        | Sort (_, StypeLevel) -> "##Type_ℓ"
        | Sort (_, StypeOmega) -> "##Type_ω"

        | SortLevel (SLz) -> "##TypeLevel.z"
        | SortLevel (SLsucc e) -> "(##TypeLevel.succ " ^ lexp_string e ^ ")"
        | SortLevel (SLlub (e1, e2))
          -> "(##TypeLevel.∪ " ^ lexp_string e1 ^ " " ^ lexp_string e1 ^ ")"

and lexp_str_ctor ctx ctors =

  let pretty = pp_pretty ctx in
  let make_indent idt = if pretty then (make_line ' ' ((idt + (pp_indent ctx)) * (pp_size ctx))) else "" in
  let newline = (if pretty then "\n" else " ") in

  SMap.fold (fun key value str
             -> let str = str ^ newline ^ (make_indent 1) ^ "(" ^ key in
               let str = List.fold_left (fun str (k, _, arg)
                                         -> str ^ " " ^ (_lexp_str ctx arg))
                                        str value in
               str ^ ")")
            ctors ""

and _lexp_str_decls ctx decls =

    let lexp_str = _lexp_str ctx in
    let sepdecl = (if pp_decl ctx then "\n" else "") in
    let septp  = match pp_parent ctx with
      | Some _ -> ""
      | None -> "\n" in

    let type_str name lxp = (if pp_type ctx then (
         name ^ " : " ^ (lexp_str lxp) ^ ";") else "") in

    let ret = List.fold_left
                (fun str ((_, name), lxp, ltp)
                 -> let str = if pp_type ctx then (type_str name ltp)::str else str in
                   (name ^ " = " ^ (lexp_str lxp) ^ ";" ^ sepdecl)::str)
                [] decls in
    List.rev ret

(** Syntactic equality (i.e. without β).  *******)

let rec eq meta_ctx e1 e2 =
  e1 == e2 ||
    let eq = eq meta_ctx in
    match (e1, e2) with
    | (Imm (Integer (_, i1)), Imm (Integer (_, i2))) -> i1 = i2
    | (Imm (Float (_, x1)), Imm (Float (_, x2))) -> x1 = x2
    | (Imm (String (_, s1)), Imm (String (_, s2))) -> s1 = s2
    | (Imm s1, Imm s2) -> s1 = s2
    | (SortLevel SLz, SortLevel SLz) -> true
    | (SortLevel (SLsucc e1), SortLevel (SLsucc e2)) -> eq e1 e2
    | (SortLevel (SLlub (e11, e21)), SortLevel (SLlub (e12, e22)))
      -> eq e11 e12 && eq e21 e22
    | (Sort (_, StypeOmega), Sort (_, StypeOmega)) -> true
    | (Sort (_, StypeLevel), Sort (_, StypeLevel)) -> true
    | (Sort (_, Stype e1), Sort (_, Stype e2)) -> eq e1 e2
    | (Builtin ((_, name1), _, _), Builtin ((_, name2), _, _)) -> name1 = name2
    | (Var (_, i1), Var (_, i2)) -> i1 = i2
    | (Susp (e1, s1), e2) -> eq (push_susp e1 s1) e2
    | (e1, Susp (e2, s2)) -> eq e1 (push_susp e2 s2)
    | (Let (_, defs1, e1), Let (_, defs2, e2))
      -> eq e1 e2 && List.for_all2 (fun (_, e1, t1) (_, e2, t2)
                                  -> eq t1 t2 && eq e1 e2)
                                 defs1 defs2
    | (Arrow (ak1, _, t11, _, t21), Arrow (ak2, _, t12, _, t22))
      -> ak1 = ak2 && eq t11 t12 && eq t21 t22
    | (Lambda (ak1, _, t1, e1), Lambda (ak2, _, t2, e2))
      -> ak1 = ak2 && eq t1 t2 && eq e1 e2
    | (Call (e1, as1), Call (e2, as2))
      -> eq e1 e2 && List.for_all2 (fun (ak1, e1) (ak2, e2) -> ak1 = ak2 && eq e1 e2)
                                 as1 as2
    | (Inductive (_, l1, as1, cases1), Inductive (_, l2, as2, cases2))
      -> l1 = l2
        && List.for_all2 (fun (ak1, _, e1) (ak2, _, e2) -> ak1 = ak2 && eq e1 e2)
                        as1 as2
        && SMap.equal (List.for_all2 (fun (ak1, _, e1) (ak2, _, e2)
                                     -> ak1 = ak2 && eq e1 e2))
                     cases1 cases2
    | (Cons (t1, (_, l1)), Cons (t2, (_, l2))) -> eq t1 t2 && l1 = l2
    | (Case (_, e1, r1, cases1, def1), Case (_, e2, r2, cases2, def2))
      -> eq e1 e2 && eq r1 r2
        && SMap.equal (fun (_, fields1, e1) (_, fields2, e2)
                      -> eq e1 e2 && List.for_all2 (fun (ak1, _) (ak2, _)
                                                  -> ak1 = ak2)
                                                 fields1 fields2)
                     cases1 cases2
        && (match (def1, def2) with
          | (Some (_, e1), Some (_, e2)) -> eq e1 e2
          | _ -> def1 = def2)
    | (Metavar (i1, s1, _, t1), Metavar (i2, s2, _, t2))
      -> i1 = i2 && eq t1 t2 && subst_eq meta_ctx s1 s2
    | _ -> false

and subst_eq meta_ctx s1 s2 =
  s1 == s2 ||
    match (s1, s2) with
    | (S.Identity, S.Identity) -> true
    | (S.Cons (e1, s1), S.Cons (e2, s2))
      -> eq meta_ctx e1 e2 && subst_eq meta_ctx s1 s2
    | (S.Shift (s1, o1), S.Shift (s2, o2))
      -> let o = min o1 o2 in
        subst_eq meta_ctx (S.mkShift s1 (o1 - o)) (S.mkShift s2 (o2 - o))
    | (S.Shift (S.Cons (e1, s1), o1), S.Cons (e2, s2))
      -> eq meta_ctx (mkSusp e1 (S.shift o1)) e2
        && subst_eq meta_ctx (S.mkShift s1 o1) s2
    | (S.Cons (e1, s1), S.Shift (S.Cons (e2, s2), o2))
      -> eq meta_ctx e1 (mkSusp e2 (S.shift o2))
        && subst_eq meta_ctx s1 (S.mkShift s2 o2)
    | _ -> false
<|MERGE_RESOLUTION|>--- conflicted
+++ resolved
@@ -476,7 +476,6 @@
   | S.Shift (s, n) -> "(↑"^ string_of_int n ^ " " ^ subst_string s ^ ")"
   | S.Cons (l, s) -> lexp_string l ^ " · " ^ subst_string s
 
-<<<<<<< HEAD
 (* ------------------------------------------------------------------------- *)
 (*                                   Printing                                *)
 
@@ -546,7 +545,6 @@
   let n = (String.length str) in
     Buffer.add_string buffer str;
     add_col_size n ctx
-
 let pp_newline buffer ctx =
   Buffer.add_char buffer '\n';
   reset_col_size ctx
@@ -597,69 +595,6 @@
     let color  = pp_color ctx in
     let indent = pp_indent ctx in
     let isize  = pp_size ctx in
-=======
-(*
- *      Printing
- * --------------------- *)
-(*
-    pretty ?        (print with new lines and indents)
-    indent level
-    print_type?     (print inferred Type)
-    print_index     (print dbi index)
-    separate decl   (print extra newline between declarations)
-    indent size     2/4
-    highlight       (use console color to display hints)
-*)
-
-type print_context = (bool * int * bool * bool * bool * bool* int)
-
-let pretty_ppctx  = ref (true , 0, true, false, true,  2, true)
-let compact_ppctx = ref (false, 0, true, false, true,  2, false)
-let debug_ppctx   = ref (false, 0, true, true , false, 2, true)
-let _current_meta_var = ref (Var((U.dummy_location, "dummy"), -1))
-
-let rec lexp_print e =  _lexp_print (!debug_ppctx) e
-and _lexp_print ctx e = print_string (_lexp_to_str ctx e)
-
-(*
-type print_context2 = int SMap.t
-
-let default_print_context =
-  List.fold (fun map (key, v) -> SMap.add key v map)
-    [
-      (* true options *)
-      ("pretty",        1);
-      ("print_type",    1);
-      ("print_dbi",     1);
-      ("indent_size",   2);
-      ("color",         1);
-      ("separate_decl", 1);
-
-      (* State information *)
-      ("indent_level",  0);
-      ("previous node", 0)
-    ]
-    SMap.empty *)
-
-(*  Print a lexp into its typer equivalent                              *)
-(*  Depending on the print_context the output can be correct typer code *)
-(*  This function will be very useful when debugging generated code     *)
-
-(* If I remember correctly ocaml doc, concat string is actually terrible *)
-(* It might be better to use a Buffer. *)
-and lexp_pretty_string exp = _lexp_to_str (!debug_ppctx) exp
-and _lexp_to_str ctx exp =
-    (* create a string instead of printing *)
-
-    let (pretty, indent, ptype, pindex, _, isize, color) = ctx in
-    let lexp_to_str = _lexp_to_str ctx in
-
-    (* internal context, when parsing let *)
-    let inter_ctx = (pretty, indent + 1, ptype, pindex, false, isize, color) in
-
-    let lexp_to_stri idt e =
-        _lexp_to_str (pretty, indent + idt, ptype, pindex, false, isize, color) e in
->>>>>>> 05b1ad07
 
     (* colors *)
       let red     = if color then red     else "" in
@@ -709,7 +644,6 @@
 
         | Var ((loc, name), idx) -> name ^ (index idx) ;
 
-<<<<<<< HEAD
         | Metavar (idx, subst, (loc, name), _) ->(
           (* print metavar result if any *)
           let print_meta exp =
@@ -722,17 +656,6 @@
             | Some e when e != exp -> print_meta exp
             | _ ->
               "?" ^ name ^ (subst_string subst) ^ (index idx))
-=======
-        (* print metavar result if any *)
-        | Metavar _ when (exp != ! _current_meta_var) ->
-          let meta_ctx, _ = !global_substitution in
-            _current_meta_var := exp;
-            lexp_to_str (clean meta_ctx exp)
-
-        (* print metavar *)
-        | Metavar (idx, subst, (loc, name), _)
-          -> "?" ^ name ^ (subst_string subst) ^ (index idx)
->>>>>>> 05b1ad07
 
         | Let (_, decls, body)   ->
             (* Print first decls without indent *)
