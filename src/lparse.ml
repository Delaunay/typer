(*
 *      Typer Compiler
 *
 * ---------------------------------------------------------------------------
 *
 *      Copyright (C) 2011-2016  Free Software Foundation, Inc.
 *
 *   Author: Pierre Delaunay <pierre.delaunay@hec.ca>
 *   Keywords: languages, lisp, dependent types.
 *
 *   This file is part of Typer.
 *
 *   Typer is free software; you can redistribute it and/or modify it under the
 *   terms of the GNU General Public License as published by the Free Software
 *   Foundation, either version 3 of the License, or (at your option) any
 *   later version.
 *
 *   Typer is distributed in the hope that it will be useful, but WITHOUT ANY
 *   WARRANTY; without even the implied warranty of MERCHANTABILITY or FITNESS
 *   FOR A PARTICULAR PURPOSE.  See the GNU General Public License for
 *   more details.
 *
 *   You should have received a copy of the GNU General Public License along
 *   with this program.  If not, see <http://www.gnu.org/licenses/>.
 *
 * ---------------------------------------------------------------------------
 *
 *      Description:
 *          parse pexp expression into lexp
 *
 * --------------------------------------------------------------------------- *)

open Util
open Fmt
open Myers

open Prelexer
open Lexer

open Sexp
open Pexp
open Lexp

open Env
open Debruijn
open Eval

open Grammar
open Builtin

module Unif = Unification

module OL = Opslexp
module EL = Elexp
module SU = Subst

(* Shortcut => Create a Var *)
let make_var name index loc =
    Var(((loc, name), index))

let dlxp = type0
let dltype = type0
let dloc = dummy_location

let lexp_warning = msg_warning "LPARSE"
let lexp_error = msg_error "LPARSE"
let lexp_fatal = msg_fatal "LPARSE"

let _global_lexp_ctx = ref make_elab_context
let _global_lexp_trace = ref []
let _parsing_internals = ref false
let btl_folder = ref "./btl/"

(* merged declaration, allow us to process declaration in multiple pass *)
(* first detect recursive decls then lexp decls*)
type mdecl =
  | Ldecl of symbol * pexp option * pexp option
  | Lmcall of symbol * sexp list

(* This is used to make Type annotation and inferred type having the same index *)
(* since inferred type might need to parse a lambda var to infer the type *)

let _type_shift tp i =
    match tp with
        | Var(v, idx) -> Var(v, idx)
        | expr -> expr

let ctx_define (ctx: elab_context) var lxp ltype =
  let (_, cctx, _) = ctx in
  if OL.conv_p ltype (OL.check cctx lxp) then
    env_extend ctx var (LetDef lxp) ltype
  else
    (print_string "¡¡ctx_define error!!\n";
     lexp_print lxp;
     print_string " !: ";
     lexp_print ltype;
     print_string "\nbecause\n";
     lexp_print (OL.check cctx lxp);
     print_string " != ";
     lexp_print ltype;
     print_string "\n";
     lexp_fatal (let (l,_) = var in l) "TC error")

(*  The main job of lexp (currently) is to determine variable name (index)
 *  and to regroup type specification with their variable
 *
 *  elab_context is composed of two environment: senv and env.
 *  the senv environment is used to find the correct debruijn index
 *  while the env environment is used to save variable information.
 *  the env environment look a lot like the runtime environment that will be
 *  used in the eval section.
 *
 *  While most of the time senv and env will be synchronised it is
 *  possible for env to hold more variables than senv since senv is a map
 *  which does not allow multiple definition while env does.
 *
 *)

(*
 *      Type Inference
 * --------------------- *)
(* Parsing a Pexp into an Lexp is really "elaboration", i.e. it needs to
 * infer the types and perform macro-expansion.  For won't really
 * do any of that, but we can already start structuring it accordingly.
 *
 * More specifically, we do it with 2 mutually recursive functions:
 * one takes a Pexp along with its expected type and return an Lexp
 * of that type (hopefully), whereas the other takes a Pexp and
 * infers its type (which it returns along with the Lexp).
 * This is the idea of "bidirectional type checking", which minimizes
 * the amount of "guessing" and/or annotations.  Basically guessing/annotations
 * is only needed at those few places where the code is not fully-normalized,
 * which in normal programs is only in "let" definitions.
 * So the rule of thumbs are:
 * - use lexp_p_infer for destructors, and use lexp_p_check for constructors.
 * - use lexp_p_check whenever you can.
 *)


let build_var name ctx =
    let type0_idx = senv_lookup name ctx in
        Var((dloc, name), type0_idx)

(* FIXME: We need to keep track of the type of metavars.  We could keep it
 * in the `Metavar` constructor of the `lexp` type, but that's risky (it could
 * be difficult to make sure it's the same for all occurrences of that
 * metavar).  *)

(* :-( *)
let global_substitution = ref (empty_subst, [])

let mkMetavar () = let meta = Unif.create_metavar ()
  in let name = "__Metavar_" ^ (string_of_int meta)
  in Metavar (meta, S.Identity, (Util.dummy_location, name))

let rec lexp_p_infer (p : pexp) (ctx : elab_context): lexp * ltype =
    _lexp_p_infer p ctx 1

and _lexp_p_infer (p : pexp) (ctx : elab_context) i: lexp * ltype =

    let lexp_infer p ctx = _lexp_p_infer p ctx (i + 1) in
    let tloc = pexp_location p in

    _global_lexp_ctx := ctx;
    _global_lexp_trace := (i, tloc, p)::!_global_lexp_trace;

    match p with
        (*  Block/String/Integer/Float *)
        | Pimm value -> (Imm(value),
            match value with
                | Integer _ -> type_int
                | Float _   -> type_float
                | String _  -> type_string;
                | _ -> lexp_error tloc "Could not find type";
                        pexp_print p; print_string "\n"; dltype)

        (*  Symbol i.e identifier *)
        | Pvar (loc, name) ->(
            try
                let idx = (senv_lookup name ctx) in
                let lxp = (make_var name idx loc) in

                (* search type *)
                let ltp = env_lookup_type ctx ((loc, name), idx) in
                    lxp, ltp

            with e ->
                (lexp_error loc ("The variable: \"" ^ name ^ "\" was not declared");
                (* Error recovery. The -1 index will raise an error later on *)
                (make_var name (-1) loc), dltype))

        (*  Let, Variable declaration + local scope *)
        | Plet(loc, decls, body) ->
            let decls, nctx = _lexp_decls decls ctx i in
            let bdy, ltp = lexp_infer body nctx in
              (lexp_let_decls decls bdy nctx i), ltp

        (* ------------------------------------------------------------------ *)
        | Parrow (kind, ovar, tp, loc, expr) ->
            let ltp, _ = lexp_infer tp ctx in
            let nctx, sh = match ovar with
                | None -> ctx, 0
                | Some var -> (env_extend ctx var Variable ltp), 1 in

            let lxp, _ = lexp_infer expr nctx in
            let lxp = _type_shift lxp sh in

            let v = Arrow(kind, ovar, ltp, tloc, lxp) in
                v, type0

        (* Pinductive *)
        | Pinductive (label, formal_args, ctors) ->
            let nctx = ref ctx in
            (* (arg_kind * pvar * pexp option) list *)
            let formal = List.map (fun (kind, var, opxp) ->
                let ltp, _ = match opxp with
                    | Some pxp -> _lexp_p_infer pxp !nctx (i + 1)
                    | None -> dltype, dltype in

                nctx := env_extend !nctx var Variable ltp;
                    (kind, var, ltp)
                ) formal_args in

            let nctx = !nctx in
            let ltp = List.fold_left (fun tp (kind, _, _) ->
                (Arrow(kind, None, type0, tloc, tp))) type0 formal in

            let map_ctor = lexp_parse_inductive ctors nctx i in
            let v = Inductive(tloc, label, formal, map_ctor) in
                v, ltp

<<<<<<< HEAD
=======
        (* This case can be inferred *)
        | Plambda (kind, var, optype, body) ->
            let ltp, _ = match optype with
                | Some ptype -> lexp_infer ptype ctx
                (* This case must have been lexp_p_check *)
                | None -> lexp_error tloc "Lambda require type annotation";
                    dltype, dltype in

            let nctx = env_extend ctx var Variable ltp in
            let lbody, lbtp = lexp_infer body nctx in
            (* We added one variable in the ctx
             let lbtp = _type_shift lbtp 1 in *)

            let lambda_type = Arrow(kind, None, ltp, tloc, lbtp) in
                Lambda(kind, var, ltp, lbody), lambda_type

>>>>>>> 5949b172
        | Pcall (fname, _args) ->
            lexp_call fname _args ctx i

        (* Pcons *)
        | Pcons(t, sym) ->
            let idt, _ = lexp_infer t ctx in
            let (loc, cname) = sym in
            let meta_ctx, _ = !global_substitution in

            (* Get constructor args *)
            let formal, args = match OL.lexp_whnf idt (ectx_to_lctx ctx)
                                                  meta_ctx with
              | Inductive(_, _, formal, ctor_def) -> (
                try formal, (SMap.find cname ctor_def)
                with Not_found ->
                  lexp_error loc
                             ("Constructor \"" ^ cname ^ "\" does not exist");
                  [], [])

              | _ -> lexp_error loc "Not an Inductive Type";
                    Debug_fun.do_debug (fun () ->
                        print_string ("idt  : " ^ Fmt_lexp.string_of_lxp (nosusp idt) ^ ", p : " ^ (Fmt_lexp.string_of_pexp p));
                        print_newline (); ());
                    [], [] in

            (* build Arrow type *)
            let cons_type = List.fold_left (fun ltp (kind, v, tp) ->
                                Arrow(kind, v, tp, loc, ltp)) idt (List.rev args) in

            (* Add Aerasable argument *)
            let cons_type = List.fold_left (fun ltp (kind, v, tp) ->
                                Arrow(Aerasable, Some v, tp, loc, ltp)) cons_type (List.rev formal) in

            Cons(idt, sym), cons_type

        (* Pcase: we can infer iff `patterns` is not empty *)
        | Pcase (loc, target, patterns) ->
            lexp_case None (loc, target, patterns) ctx i

        | Pmetavar _ -> (let meta = mkMetavar () (*TODO *)
                         and type_ = mkMetavar ()
                         in lexp_warning dloc "<LEXP_P_INFER>(Pmetavar case) Check output : may be wrong lexp/type returned";
                         (meta, type_) (* FIXME return the right type *))

        | Phastype (_, pxp, ptp) ->
            let ltp, _ = lexp_infer ptp ctx in
                (_lexp_p_check pxp ltp ctx (i + 1)), ltp

        | Plambda _ -> (let meta = mkMetavar ()
                in let lxp = lexp_p_check p meta ctx
                in (lxp, meta))

and lexp_let_decls decls (body: lexp) ctx i =
  (* build the weird looking let *)
  let decls = List.rev decls in
    List.fold_left (fun lxp decls ->
      Let(dloc, decls, lxp)) body decls

and lexp_p_check (p : pexp) (t : ltype) (ctx : elab_context): lexp =
  _lexp_p_check p t ctx 1

and _lexp_p_check (p : pexp) (t : ltype) (ctx : elab_context) i: lexp =
    let tloc = pexp_location p
    in

    _global_lexp_ctx := ctx;
    _global_lexp_trace := (i, tloc, p)::!_global_lexp_trace;

    let unify_with_arrow lxp kind subst =
      let arg, body = mkMetavar (), mkMetavar ()
      in let arrow = Arrow (kind, None, arg, Util.dummy_location, body)
      in match Unif.unify arrow lxp subst with
      | Some(subst) -> global_substitution := subst; arg, body
      | None       -> lexp_error tloc ("Type " ^ Fmt_lexp.string_of_lxp lxp
                                               ^ " and "
                                               ^ Fmt_lexp.string_of_lxp arrow
                                               ^ " does not match"); dltype, dltype

    in
    let infer_lambda_body kind var body subst =
        (* Read var type from the provided type *)
        let ltp, lbtp = match nosusp t (* t is captured *) with
            | Arrow(kind, _, ltp, _, lbtp) -> ltp, lbtp
            | lxp -> (unify_with_arrow lxp kind subst)
        in
        let nctx = env_extend ctx var Variable ltp in
        let lbody = _lexp_p_check body lbtp nctx (i + 1) in
        Lambda(kind, var, ltp, lbody)

    in
    let subst, _ = !global_substitution in
    let lexp_infer p ctx = _lexp_p_infer p ctx (i + 1) in
    match p with
        (* This case cannot be inferred *)
        | Plambda (kind, var, None, body) ->(infer_lambda_body kind var body subst)

        (* This case can be inferred *)
        | Plambda (kind, var, Some (ptype), body) ->
          let ltp, _ = lexp_infer ptype ctx
          in let nctx = env_extend ctx var Variable ltp
          in let lbody, lbtp = lexp_infer body nctx
          in Lambda(kind, var, ltp, lbody)


        (* This is mostly for the case where no branches are provided *)
        | Pcase (loc, target, patterns) ->
            let lxp, _ = lexp_case (Some t) (loc, target, patterns) ctx i in
                lxp

        (* handle pcall here * )
        | Pcall (fname, _args) -> *)

        | _ -> (let (e, inferred_t) = _lexp_p_infer p ctx (i + 1) in
            (* e *)
            match e with
                (* Built-in is a dummy function with no type. We cannot check
                 * Built-in *)
                | Builtin _ -> e
                | _ ->
                  (match Unif.unify inferred_t t subst with
                   | Some subst -> global_substitution := subst; inferred_t
                   | None -> debug_msg (
                      let print_lxp str =
                        print_string (Fmt_lexp.colored_string_of_lxp str Fmt_lexp.str_yellow Fmt_lexp.str_magenta) in
                      Debug_fun.do_debug (fun () ->
                          prerr_endline ("0 pxp " ^ Fmt_lexp.string_of_pexp p);
                          ());
                      print_string "1 exp "; (print_lxp e); print_string "\n";
                      print_string "2 inf "; (print_lxp inferred_t); print_string "\n";
                      print_string "3 Ann susp("; (print_lxp (nosusp t)); print_string ")\n";
                      lexp_warning tloc "Type Mismatch inferred != Annotation"); e ))

(* Lexp.case cam be checked and inferred *)
and lexp_case (rtype: lexp option) (loc, target, patterns) ctx i =
    (* FIXME: check if case is exhaustive  *)
    (* Helpers *)
    let lexp_infer p ctx = _lexp_p_infer p ctx (i + 1) in

    let rtype = ref rtype in

    let type_check ltp =
        match !rtype with
            (* FIXME: check if branch returns correct type *)
            | Some rltp -> true
             (* if rtype was not provided then we use the first branch as reference *)
            | None -> rtype := (Some ltp); true in

    let uniqueness_warn name =
        lexp_warning loc ("Pattern " ^ name ^ " is a duplicate." ^
                          " It will override previous pattern.") in

    let check_uniqueness loc name map =
        try let _ = SMap.find name map in uniqueness_warn name
            with e -> () in

    (* get target and its type *)
    let tlxp, tltp = lexp_infer target ctx in

    (* make a list of all branches return type *)
    let texp = ref [] in
    let ctx_len = get_size ctx in

    (*  Read patterns one by one *)
    let fold_fun (merged, dflt) (pat, exp) =
        (*  Create pattern context *)
        let (name, iloc, arg), nctx = lexp_read_pattern pat exp tlxp ctx in
        let nctx_len = get_size nctx in

        (*  parse using pattern context *)
        let exp, ltp = lexp_infer exp nctx in
            (* we added len(arg) variable int the context *)
            texp := (_type_shift ltp (nctx_len - ctx_len))::!texp;

        (* Check ltp type. Must be similar to rtype *)
        (if type_check ltp then ()
            else lexp_error iloc "Branch return type mismatch");

        if name = "_" then (
            (if dflt != None then uniqueness_warn name);
                merged, (Some exp))
        else (
            check_uniqueness iloc name merged;
            let merged = SMap.add name (iloc, arg, exp) merged in
                merged, dflt) in

    let (lpattern, dflt) =
        List.fold_left fold_fun (SMap.empty, None) patterns in

    let return_type = match (!texp), (!rtype) with
        | hd::_, _ -> hd
        | _    , Some v -> v

        (* This is impossible *)
        | _, None -> typer_unreachable "The case has no return type info" in

    Case (loc, tlxp, tltp, return_type, lpattern, dflt), return_type

(*  Identify Call Type and return processed call *)
and lexp_call (func: pexp) (sargs: sexp list) ctx i =
    let loc = pexp_location func in
    let meta_ctx, _ = !global_substitution in

    let from_lctx ctx = try (from_lctx ctx)
        with e ->(
            lexp_error loc "Could not convert lexp context into rte context";
            print_eval_trace ();
            raise e) in

    (*  Vanilla     : sqr is inferred and (lambda x -> x * x) is returned
     *  Macro       : sqr is returned
     *  Constructor : a constructor is returned
     *  Anonymous   : lambda                                                  *)

    (* retrieve function's body (sqr 3) sqr is a Pvar() *)
    let body, ltp = _lexp_p_infer func ctx (i + 1) in
    let ltp = nosusp ltp in

    let rec handle_fun_args largs sargs ltp =
    Debug_fun.do_debug (fun () ->
        print_endline ">>>>>>>>>>>>>>>>>>>>>>>>>>>>>>>>>>>>>>";
        print_lexp_ctx ctx;
        flush stdout;
        prerr_endline "<<<<<<<<<<<<<<<<<<<<<<<<<<<<<<<<<<<<<<";
        print_newline ();(););
      match sargs with
      | [] -> largs, ltp
      | (Node (Symbol (_, "_:=_"), [Symbol (_, aname); sarg])) :: sargs
        (* Explicit-implicit argument.  *)
        -> (match OL.lexp_whnf ltp (ectx_to_lctx ctx) meta_ctx with
           | Arrow (ak, Some (_, aname'), arg_type, _, ret_type)
                when aname = aname'
             -> let parg = pexp_parse sarg in
               let larg = _lexp_p_check parg arg_type ctx i in
               handle_fun_args ((ak, larg) :: largs) sargs
                               (L.mkSusp ret_type (S.substitute larg))
           | e -> Debug_fun.do_debug (fun () ->
               print_endline ("<>explicit arg : " ^ Fmt_lexp.string_of_lxp ltp);
               print_endline ("<>explicit res : " ^ Fmt_lexp.string_of_lxp e);
               ());
           lexp_fatal (sexp_location sarg)
                            ("Explicit-implicit arg " ^ aname ^ " to non-function"))
      | sarg :: sargs
        (*  Process Argument *)
        -> (match OL.lexp_whnf ltp (ectx_to_lctx ctx) meta_ctx with
           | Arrow (Aexplicit, _, arg_type, _, ret_type)
             -> let parg = pexp_parse sarg in
               let larg = _lexp_p_check parg arg_type ctx i in
               handle_fun_args ((Aexplicit, larg) :: largs) sargs
                               (L.mkSusp ret_type (S.substitute larg))
           | Arrow _ as t -> lexp_print t; print_string "\n";
                            sexp_print sarg; print_string "\n";
                       lexp_fatal (sexp_location sarg)
                                  "Expected non-explicit arg"
<<<<<<< HEAD
           | e -> Debug_fun.do_debug (fun () ->
               print_endline ("<>explicit arg : " ^ Fmt_lexp.string_of_lxp ltp);
               print_endline ("<>explicit res : " ^ Fmt_lexp.string_of_lxp e);
               ());
           lexp_fatal (sexp_location sarg)
=======
           | t ->
            lexp_print t; print_string "\n";
            print_lexp_ctx ctx;
            lexp_fatal (sexp_location sarg)
>>>>>>> 5949b172
                            "Explicit arg to non-function") in

    let handle_funcall () =
      (* Here we use lexp_whnf on actual code, but it's OK
       * because we only use the result when it's a "predefined constant".  *)
      match OL.lexp_whnf body (ectx_to_lctx ctx) meta_ctx with
      | Builtin((_, "Built-in"), _)
        -> (
        (* ------ SPECIAL ------ *)
        match !_parsing_internals, sargs with
        | true, [String (_, str)] ->
          Builtin((loc, str), ltp), ltp

        | true, [String (_, str); stp] ->
           let ptp = pexp_parse stp in
           let ltp, _ = _lexp_p_infer ptp ctx (i + 1) in
           Builtin((loc, str), ltp), ltp

        | true, _ ->
          lexp_error loc "Wrong Usage of \"Built-in\"";
          dlxp, dltype

        | false, _ ->
          lexp_error loc "Use of \"Built-in\" in user code";
          dlxp, dltype)

      | e ->
        (*  Process Arguments *)
        let largs, ret_type = try handle_fun_args [] sargs ltp
          with Internal_error m -> print_string ( ( Fmt_lexp.string_of_lxp e ) ^ "---\n" );
            List.iter (fun s ->  Sexp.sexp_print s; print_newline () ) sargs;
            print_endline (">>>" ^ Fmt_lexp.string_of_lxp ltp);
            raise (Internal_error m)
        in
        Call (body, List.rev largs), ret_type in

    let handle_macro_call () =
        (* Build function to be called *)
        let macro_expand = get_predef "expand_macro_" ctx in
        let args = [(Aexplicit, body); (Aexplicit, (olist2tlist_lexp sargs ctx))] in
        let macro = Call(macro_expand, args) in
        let emacro = OL.erase_type macro in
        let rctx = (from_lctx ctx 0) in

        _global_eval_trace := [];

        let vxp = try eval emacro rctx
          with e ->
            print_eval_trace ();
            raise e in

          let sxp = match vxp with
              | Vsexp(sxp) -> sxp
              (* Those are sexp converted by the eval function *)
              | Vint(i)    -> Integer(dloc, i)
              | Vstring(s) -> String(dloc, s)
              | Vfloat(f)  -> Float(dloc, f)
              (* I have vdum here WHY *)
              | v -> debug_msg (value_print v); print_string "\n";
                  lexp_fatal loc "Macro_ expects '(List Sexp) -> Sexp'" in

        let pxp = pexp_parse sxp in
            _lexp_p_infer pxp ctx (i + 1)  in

    (* This is the builtin Macro type *)
    let macro_type, macro_disp = match get_predef_option "Macro" ctx with
      | Some lxp -> OL.lexp_whnf lxp (ectx_to_lctx ctx), true
      (* When type.typer is being parsed and the predef is not yet available *)
      | None -> dltype, false     in

    (*print_string "\nmacro_type="; lexp_print macro_type;
      print_string "\nltp="; lexp_print ltp;
      print_string " (= "; lexp_print (OL.lexp_whnf ltp (ectx_to_lctx ctx)); print_string ")\n"; *)

    (* determine function type *)
    match func, ltp with
      | Pvar(l, name), _ when is_builtin_macro name ->
            let pargs = List.map pexp_parse sargs in
            let largs = _lexp_parse_all pargs ctx i in
              (get_macro_impl loc name) loc largs ctx ltp

      | macro, _ when (macro_disp && (OL.conv_p ltp macro_type))-> (
        match macro with
          | Pvar(l, name) when is_builtin_macro name ->
            let pargs = List.map pexp_parse sargs in
            let largs = _lexp_parse_all pargs ctx i in
              (get_macro_impl loc name) loc largs ctx ltp

          (* true macro *)
          | _ ->
            handle_macro_call ())

      (* FIXME: Handle special-forms here as well!  *)
      | _ -> handle_funcall ()

(*  Read a pattern and create the equivalent representation *)
and lexp_read_pattern pattern exp target ctx:
          ((string * location * (arg_kind * vdef option) list) * elab_context) =

    match pattern with
        | Ppatany (loc) ->            (* Catch all expression nothing to do.  *)
            ("_", loc, []), ctx

        | Ppatvar ((loc, name) as var) ->(
            try(
                let idx = senv_lookup name ctx in
                match env_lookup_expr ctx ((loc, name), idx) with
                (* We are matching a constructor.  *)
                | Some (Cons _) -> (name, loc, []), ctx

                (* name is defined but is not a constructor  *)
                (* it technically could be ... (expr option) *)
                (* What about Var -> Cons ?                  *)
                | _ -> let nctx = ctx_define ctx var target dltype in
                      (name, loc, []), nctx)

            (* Would it not make a default match too?  *)
            with Not_found ->
                (* Create a variable containing target.  *)
                let nctx = ctx_define ctx var target dltype in
                    (name, loc, []), nctx)

        | Ppatcons (ctor, args) ->
           (* Get cons argument types.  *)
           let lctor, _ = lexp_p_infer ctor ctx in
           let meta_ctx, _ = !global_substitution in
           match OL.lexp_whnf lctor (ectx_to_lctx ctx) meta_ctx with
           | Cons (it, (loc, cons_name))
             -> let cons_args = match OL.lexp_whnf it (ectx_to_lctx ctx)
                                                  meta_ctx with
                 | Inductive(_, _, _, map)
                   -> (try SMap.find cons_name map
                      with Not_found
                           -> lexp_warning loc
                                          ("`" ^ lexp_to_str (it)
                                           ^ "` does not hold a `"
                                           ^ cons_name ^ "` constructor"); [])
                 | it -> lexp_fatal loc
                                  ("`" ^ lexp_to_str (it)
                                   ^ "` is not an inductive type!") in

               (* Remove non explicit argument.  *)
               let rec remove_nexplicit args acc =
                 match args with
                 | [] -> List.rev acc
                 | (Aexplicit, _, ltp)::tl -> remove_nexplicit tl (ltp::acc)
                 | hd::tl -> remove_nexplicit tl acc in

               let cons_args = remove_nexplicit cons_args [] in

               (* read pattern args *)
               let args, nctx = lexp_read_pattern_args args cons_args ctx in
               (cons_name, loc, args), nctx
           | _ -> lexp_warning (pexp_location ctor)
                              ("Invalid constructor `"
                               ^ (pexp_to_string ctor) ^ "`");
                 ("_", pexp_location ctor, []), ctx

(*  Read patterns inside a constructor *)
and lexp_read_pattern_args args (args_type : lexp list) ctx:
                   (((arg_kind * vdef option) list) * elab_context)=

    let length_type = List.length args_type in
    let length_pat = List.length args in

    let make_list elem size =
      let rec loop i acc =
        if i < size then loop (i + 1) (elem::acc) else acc
        in loop 0 [] in

    let args_type = if length_type != length_pat then
      make_list dltype length_pat else args_type in

    (if length_type != length_pat then lexp_warning dloc "Size Mismatch");

    let rec loop args args_type acc ctx =
        match args, args_type with
            | [], _ -> (List.rev acc), ctx
            | hd::tl, ltp::type_tl -> (
                let (_, pat) = hd in
                match pat with
                    (* Nothing to do *)
                    | Ppatany (loc) -> loop tl type_tl ((Aexplicit, None)::acc) ctx
                    | Ppatvar ((loc, name) as var) ->
                        (*  Add var *)
                        let nctx = env_extend ctx var Variable ltp in
                        let nacc = (Aexplicit, Some var)::acc in
                            loop tl type_tl nacc nctx
                    | _ -> lexp_error dloc "Constructor inside a Constructor";
                           loop tl type_tl ((Aexplicit, None)::acc) ctx)
            | _ -> typer_unreachable "unreachable branch"

    in loop args args_type [] ctx

(*  Parse inductive type definition.  *)
and lexp_parse_inductive ctors ctx i =
    let lexp_parse p ctx = _lexp_p_infer p ctx (i + 1) in

    let make_args (args:(arg_kind * pvar option * pexp) list) ctx
        : (arg_kind * vdef option * ltype) list =
        let rec loop args acc ctx =
            match args with
                | [] -> (List.rev acc)
                | hd::tl -> begin
                    match hd with
                    | (kind, var, exp) ->
                       let lxp, _ = lexp_parse exp ctx in
                       match var with
                         | None -> loop tl ((kind, None, lxp)::acc) ctx
                         | Some (var) ->
                            let nctx = env_extend ctx var Variable dltype in
                            loop tl ((kind, Some var, lxp)::acc) nctx
                  end in
        loop args [] ctx in

    List.fold_left
      (fun lctors ((_, name), args) ->
        SMap.add name (make_args args ctx) lctors)
      SMap.empty ctors

(* Macro declaration handling, return a list of declarations
 * to be processed *)
and lexp_decls_macro (loc, mname) sargs ctx: (pdecl list * elab_context) =
  (* lookup for mname_  *)
  let idx = try senv_lookup mname ctx
    with Not_found ->
      lexp_warning loc ("Macro \"" ^ mname ^ "\" was not found!"); 0 in

  (* get Macro declaration *)
  let lxp = try env_lookup_expr ctx ((loc, mname), idx)
    with Not_found ->
      lexp_fatal loc (mname ^ " was found but " ^ (string_of_int idx) ^
                  " is not a correct index.") in

  (* get stored function *)
  let lxp = match lxp with
    | Some (Call(Var((_, "Macro_"), _), [(_, fct)])) -> fct
    | None -> lexp_fatal loc "expression does not exist"
    | Some lxp -> print_string "\n";
      print_string (lexp_to_string lxp); print_string "\n";
      lexp_print lxp; print_string "\n";
      lexp_fatal loc "Macro is ill formed" in

    match lxp with
      | Var((_, "add-attribute"), _) ->(
        (* Builtin macro *)
          let pargs = List.map pexp_parse sargs in
          let largs = _lexp_parse_all pargs ctx 0 in

          (* extract info *)
          let var, att, fn = match largs with
            | [Var((_, vn), vi); Var((_, an), ai); fn] -> (vi, vn), (ai, an), fn
            | _ -> lexp_fatal loc "add-attribute expects 3 args" in

          let ctx = add_property ctx var att fn in

          [], ctx
        )
        (* Standard Macro *)
      | _ -> (
        (* build new function *)
        let arg = olist2tlist_lexp sargs ctx in
        let lxp = Call(lxp, [(Aexplicit, arg)]) in
        let elexp = OL.erase_type lxp in
        let rctx = (from_lctx ctx 0) in

        (* get a list of declaration *)
        let decls = eval elexp rctx in

        (* convert typer list to ocaml *)
        let decls = tlist2olist [] decls in

        (* extract sexp from result *)
        let decls = List.map (fun g ->
          match g with
            | Vsexp(sxp) -> sxp
            | _ ->
              print_string ((value_name g) ^ " : ");
              value_print g; print_string "\n";
              lexp_fatal loc "Macro expects sexp list") decls in

        (* read as pexp_declaraton *)
          pexp_decls_all decls, ctx)

(*  Parse let declaration *)
and lexp_p_decls decls ctx = _lexp_decls decls ctx 0

and lexp_detect_recursive pdecls =
  (* Pack mutually recursive declarations                 *)
  (* mutually recursive def must use forward declarations *)

  let decls = ref [] in
  let pending = ref [] in
  let merged = ref [] in

  List.iter (fun expr ->
    match expr with
      | Pexpr((l, s), pxp) ->(
        let was_forward = (List.exists
                      (fun (Ldecl((_, p), _, _)) -> p = s) !pending) in

        let is_empty = (List.length !pending) = 0 in
        let is_one = (List.length !pending) = 1 in

        (* This is a standard declaration: not forwarded *)
        if (was_forward = false) && is_empty then(
          decls := [Ldecl((l, s), Some pxp, None)]::!decls;
        )
        (* This is an annotated expression
         * or the last element of a mutually rec definition *)
        else if (was_forward && is_one) then (

          (* we know that names match already *)
          let ptp = (match (!pending) with
            | Ldecl(_, _, ptp)::[] -> ptp
            (* we already checked that len(pending) == 1*)
            | Ldecl(_, _, ptp)::_  -> lexp_fatal l "Unreachable"
            | []                   -> lexp_fatal l "Unreachable"
            | Lmcall _ :: _        -> lexp_fatal l "Unreachable") in

          (* add declaration to merged decl *)
          merged := Ldecl((l, s), Some pxp, ptp)::(!merged);

          (* append decls *)
          decls := (List.rev !merged)::!decls;

          (* Reset State *)
          pending := [];
          merged := [];
        )
        (* This is a mutually recursive definition *)
        else (
          (* get pending element and remove it from the list *)
          let elem, lst = List.partition
                                (fun (Ldecl((_, n), _, _)) -> n = s) !pending in

          let _ = (match elem with
              (* nothing to merge *)
              | [] ->
                merged := Ldecl((l, s), Some pxp, None)::!merged;

              (* append new element to merged list *)
              | Ldecl((l, s), _, Some ptp)::[] ->
                merged := Ldecl((l, s), Some pxp, (Some ptp))::!merged;

              (* s should be unique *)
              | _ -> lexp_error l "declaration must be unique") in

          (* element is not pending anymore *)
          pending := lst;
        ))

      | Ptype((l, s), ptp) ->
        pending := Ldecl((l, s), None, Some ptp)::!pending

      (* macro will be handled later *)
      | Pmcall(a, sargs) ->
          decls := [Lmcall(a, sargs)]::!decls;

      ) pdecls;

      (List.rev !decls)


and _lexp_decls decls ctx i: ((vdef * lexp * ltype) list list * elab_context) =
  (* detect mutually recursive def and merge definition *)
  let decls = lexp_detect_recursive decls in
  let all = ref [] in

  let ctx = List.fold_left (fun ctx decl ->
    match decl with
      (* Special case *)
      | [Lmcall ((l, s), sargs)] ->
        (* get pexp decls *)
        let pdecls, ctx = lexp_decls_macro (l, s) sargs ctx in
        let decls, ctx = _lexp_decls pdecls ctx i in
          all := (List.append (List.rev decls) !all);
            ctx

      | _ ->
        let d, ctx = _lexp_rec_decl decl ctx i in
          all := d::!all;
          ctx) ctx decls in

      (List.rev !all), ctx

and _lexp_rec_decl decls ctx i =
  (* parse a group of mutually recursive definitions
   * i.e let decl parsing *)

  (* to compute recursive offset *)
  let n = (List.length decls) in
  let lst = ref [] in
  (* print_int n; print_string "\n"; *)

  (* add all elements to the environment *)
  let tctx = List.fold_left (fun vctx decl ->
    match decl with
      | Ldecl((l, s), _, None) ->
        env_extend vctx (l, s) ForwardRef dltype

      | Ldecl((l, s), _, Some ptp) ->
        let ltp, _ = lexp_p_infer ptp vctx in
          env_extend vctx (l, s) ForwardRef ltp

      | Lmcall _ ->
        lexp_fatal dloc "use lexp_decl_macro to parse macro decls") ctx decls in

        (* ectx_extend_rec (ctx: elab_context) (defs: (vdef * lexp * ltype) list) *)
  let i = ref 0 in
  let ctx = List.fold_left (fun vctx decl ->
    i := !i + 1;
    match decl with
      (* +1 because we allow each definition to be recursive *)
      (* lexp infer *)
      | Ldecl ((l, s), Some pxp, None) ->
          let lxp, ltp = lexp_p_infer pxp tctx in
          lst := ((l, s), lxp, ltp)::!lst;
            (env_extend_rec (n - !i + 1) vctx (l, s) (LetDef lxp) ltp)

      (* lexp check *)
      | Ldecl ((l, s), Some pxp, Some ptp) ->
          let ltp, _ = lexp_p_infer ptp vctx in
          let lxp = lexp_p_check pxp ltp tctx in
          lst := ((l, s), lxp, ltp)::!lst;
            (env_extend_rec (n - !i + 1) vctx (l, s) (LetDef lxp) ltp)

      (* macros *)
      | Lmcall (a, sargs) ->
        lexp_fatal dloc "use lexp_decl_macro to parse macro decls"

      (* unused arg *)
      | Ldecl ((l, s), None, _) ->
        lexp_error l ("Variable \"" ^ s ^ "\" is unused!");
        vctx) ctx decls in

        (List.rev !lst), ctx

and lexp_decls_toplevel decls ctx =
  _lexp_decls decls ctx 1

and _lexp_parse_all (p: pexp list) (ctx: elab_context) i : lexp list =

    let rec loop (plst: pexp list) ctx (acc: lexp list) =
        match plst with
            | [] -> (List.rev acc)
            | pe :: plst  -> let lxp, _ = _lexp_p_infer pe ctx (i + 1) in
                    (loop plst ctx (lxp::acc)) in

    (loop p ctx [])


and print_lexp_trace () =
    print_trace " LEXP TRACE " 50 pexp_to_string pexp_print !_global_lexp_trace

(*  Only print var info *)
and lexp_print_var_info ctx =
    let ((m, _), env, _) = ctx in
    let n = Myers.length env in

    for i = 0 to n - 1 do (
        let (_, (_, name), exp, tp) = Myers.nth i env in
        print_int i; print_string " ";
        print_string name; (*   name must match *)
        print_string " = ";
         (match exp with
             | None -> print_string "<var>"
             | Some exp -> lexp_print exp);
        print_string ": ";
        lexp_print tp;
        print_string "\n")
    done


let lexp_parse_all p ctx = _lexp_parse_all p ctx 1


(*      Default context with builtin types
 * --------------------------------------------------------- *)

(* Make lxp context with built-in types *)
let default_lctx, default_rctx =

      (* Empty context *)
      let lctx = make_elab_context in
      let lctx = ctx_define lctx (dloc, "Type1") type1 type2 in
      let lctx = ctx_define lctx (dloc, "Type") type0 type1 in
      (* FIXME: Add builtins directly here.  *)
      let lxp = Builtin((dloc, "Built-in"), type0) in
      let lctx = ctx_define lctx (dloc, "Built-in") lxp type0 in

      (* Read BTL files *)
      let pres = prelex_file (!btl_folder ^ "types.typer") in
      let sxps = lex default_stt pres in
      let nods = sexp_parse_all_to_list default_grammar sxps (Some ";") in
      let pxps = pexp_decls_all nods in

      _parsing_internals := true;
          let d, lctx = lexp_p_decls pxps lctx in
      _parsing_internals := false;

      (* dump grouped decls * )
      List.iter (fun decls ->
        print_string "[";
        List.iter (fun ((_, s), _, _) ->
          print_string (s ^ ", ")) decls; print_string "] \n") d; *)

      builtin_size := get_size lctx;

      (* Once default builtin are set we can populate the predef table *)
      let lctx = try
          List.iter (fun name ->
              let idx = senv_lookup name lctx in
              let v = Var((dloc, name), idx) in
              set_predef name (Some v)) predef_name;
      (* -- DONE -- *)
          lctx
      with e ->
        lexp_warning dloc "Predef not found";
        lctx in
      let rctx = make_runtime_ctx in
      let rctx = eval_decls_toplevel (List.map OL.clean_decls d) rctx in
      _global_eval_trace := [];
      lctx, rctx

(*      String Parsing
 * --------------------------------------------------------- *)

(* Lexp helper *)
let _lexp_expr_str (str: string) (tenv: token_env)
            (grm: grammar) (limit: string option) (ctx: elab_context) =
    let pxps = _pexp_expr_str str tenv grm limit in
        lexp_parse_all pxps ctx

(* specialized version *)
let lexp_expr_str str lctx =
    _lexp_expr_str str default_stt default_grammar (Some ";") lctx

let _lexp_decl_str (str: string) tenv grm limit ctx =
    let pxps = _pexp_decl_str str tenv grm limit in
        lexp_p_decls pxps ctx

(* specialized version *)
let lexp_decl_str str lctx =
    _lexp_decl_str str default_stt default_grammar (Some ";") lctx


(*  Eval String
 * --------------------------------------------------------- *)
(* Because we cant include lparse in eval.ml *)

let _eval_expr_str str lctx rctx silent =
  Debug_fun.do_debug (fun () ->
      prerr_endline ("[StackTrace] ------------------------------------------");
      prerr_endline ("[StackTrace] let _eval_expr_str str lctx rctx silent");
      prerr_endline ("[StackTrace] str = " ^ str);
      prerr_endline ("[StackTrace] lctx = ???");
      prerr_endline ("[StackTrace] rctx = ???");
      prerr_endline ("[StackTrace] silent = " ^ string_of_bool silent);
      prerr_endline ("[StackTrace] ------------------------------------------");
    ());
    let lxps = lexp_expr_str str lctx in
    let elxps = List.map OL.erase_type lxps in
        (eval_all elxps rctx silent)

let eval_expr_str str lctx rctx = _eval_expr_str str lctx rctx false

let eval_decl_str str lctx rctx =
    let lxps, lctx = lexp_decl_str str lctx in
    let elxps = (List.map OL.clean_decls lxps) in
        (eval_decls_toplevel elxps rctx), lctx
<|MERGE_RESOLUTION|>--- conflicted
+++ resolved
@@ -229,25 +229,6 @@
             let v = Inductive(tloc, label, formal, map_ctor) in
                 v, ltp
 
-<<<<<<< HEAD
-=======
-        (* This case can be inferred *)
-        | Plambda (kind, var, optype, body) ->
-            let ltp, _ = match optype with
-                | Some ptype -> lexp_infer ptype ctx
-                (* This case must have been lexp_p_check *)
-                | None -> lexp_error tloc "Lambda require type annotation";
-                    dltype, dltype in
-
-            let nctx = env_extend ctx var Variable ltp in
-            let lbody, lbtp = lexp_infer body nctx in
-            (* We added one variable in the ctx
-             let lbtp = _type_shift lbtp 1 in *)
-
-            let lambda_type = Arrow(kind, None, ltp, tloc, lbtp) in
-                Lambda(kind, var, ltp, lbody), lambda_type
-
->>>>>>> 5949b172
         | Pcall (fname, _args) ->
             lexp_call fname _args ctx i
 
@@ -501,19 +482,11 @@
                             sexp_print sarg; print_string "\n";
                        lexp_fatal (sexp_location sarg)
                                   "Expected non-explicit arg"
-<<<<<<< HEAD
-           | e -> Debug_fun.do_debug (fun () ->
-               print_endline ("<>explicit arg : " ^ Fmt_lexp.string_of_lxp ltp);
-               print_endline ("<>explicit res : " ^ Fmt_lexp.string_of_lxp e);
-               ());
-           lexp_fatal (sexp_location sarg)
-=======
            | t ->
             lexp_print t; print_string "\n";
             print_lexp_ctx ctx;
             lexp_fatal (sexp_location sarg)
->>>>>>> 5949b172
-                            "Explicit arg to non-function") in
+                       "Explicit arg to non-function") in
 
     let handle_funcall () =
       (* Here we use lexp_whnf on actual code, but it's OK
@@ -579,7 +552,7 @@
 
     (* This is the builtin Macro type *)
     let macro_type, macro_disp = match get_predef_option "Macro" ctx with
-      | Some lxp -> OL.lexp_whnf lxp (ectx_to_lctx ctx), true
+      | Some lxp -> OL.lexp_whnf lxp (ectx_to_lctx ctx) meta_ctx, true
       (* When type.typer is being parsed and the predef is not yet available *)
       | None -> dltype, false     in
 
