--- conflicted
+++ resolved
@@ -437,30 +437,8 @@
     in
     let subst, _ = !global_substitution in
     match p with
-<<<<<<< HEAD
     | Plambda (kind, var, aty, body)
       -> infer_lambda_body kind var aty body subst
-=======
-    (* This case cannot be inferred *)
-    | Plambda (kind, var, obtype, body)
-      -> (* Read var type from the provided type *)
-       let latp, lbtp = match OL.lexp_whnf t (ectx_to_lctx ctx) with
-         | Arrow(kind, _, ltp, _, lbtp) -> ltp, lbtp
-         | expr ->
-            lexp_fatal tloc expr "Expected Type Arrow ( _ -> _ )" in
-
-       let _ = match obtype with
-         | Some btype
-           -> let body_type, lasort = _lexp_p_infer btype ctx trace in
-             elab_check_sort ctx lasort (Some var) body_type;
-             () (* FIXME: Check `conv_p aty ltp`!  *)
-         | _ -> () in
-
-       let nctx = env_extend ctx var Variable latp in
-       let lbody = lexp_check body lbtp nctx in
-
-       mkLambda(kind, var, latp, lbody)
->>>>>>> 8768911e
 
     (* This is mostly for the case where no branches are provided *)
     | Pcase (loc, target, branches)
@@ -644,12 +622,8 @@
       | [] -> largs, ltp
       | (Node (Symbol (_, "_:=_"), [Symbol (_, aname); sarg])) :: sargs
         (* Explicit-implicit argument.  *)
-<<<<<<< HEAD
+        (* check if a = b in (a : Type) -> ... and (b := val) *)
         -> (match OL.lexp_whnf ltp (ectx_to_lctx ctx) meta_ctx with
-=======
-        (* check if a = b in (a : Type) -> ... and (b := val) *)
-        -> (match OL.lexp_whnf ltp (ectx_to_lctx ctx) with
->>>>>>> 8768911e
            | Arrow (ak, Some (_, aname'), arg_type, _, ret_type)
                 when (aname = aname' || aname = "_")
              -> let parg = pexp_parse sarg in
@@ -703,14 +677,6 @@
 
       | e ->
         (*  Process Arguments *)
-<<<<<<< HEAD
-        let largs, ret_type = try handle_fun_args [] sargs ltp
-          with Internal_error m -> print_string ( ( lexp_string e ) ^ "---\n" );
-            List.iter (fun s ->  Sexp.sexp_print s; print_newline () ) sargs;
-            print_endline (">>>" ^ lexp_string ltp);
-            raise (Internal_error m)
-        in
-=======
 
         (* Extract correct ordering *)
         let rec extract_order ltp aargs eargs =
@@ -787,7 +753,6 @@
         let sargs = if (List.length order >= List.length sargs) then sargs2 else sargs in
 
         let largs, ret_type = handle_fun_args [] sargs ltp in
->>>>>>> 8768911e
         mkCall (body, List.rev largs), ret_type in
 
     let handle_macro_call () =
