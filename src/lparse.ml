(*
 *      Typer Compiler
 *
 * ---------------------------------------------------------------------------
 *
 *      Copyright (C) 2011-2016  Free Software Foundation, Inc.
 *
 *   Author: Pierre Delaunay <pierre.delaunay@hec.ca>
 *   Keywords: languages, lisp, dependent types.
 *
 *   This file is part of Typer.
 *
 *   Typer is free software; you can redistribute it and/or modify it under the
 *   terms of the GNU General Public License as published by the Free Software
 *   Foundation, either version 3 of the License, or (at your option) any
 *   later version.
 *
 *   Typer is distributed in the hope that it will be useful, but WITHOUT ANY
 *   WARRANTY; without even the implied warranty of MERCHANTABILITY or FITNESS
 *   FOR A PARTICULAR PURPOSE.  See the GNU General Public License for
 *   more details.
 *
 *   You should have received a copy of the GNU General Public License along
 *   with this program.  If not, see <http://www.gnu.org/licenses/>.
 *
 * ---------------------------------------------------------------------------
 *
 *      Description:
 *          parse pexp expression into lexp
 *
 * --------------------------------------------------------------------------- *)

open Util
open Fmt
open Myers

open Prelexer
open Lexer

open Sexp
open Pexp
open Lexp

open Env
open Debruijn
open Eval

open Grammar
open Builtin

module Unif = Unification

module OL = Opslexp
module EL = Elexp
module SU = Subst

(* Shortcut => Create a Var *)
let make_var name index loc =
    Var(((loc, name), index))

(* dummies *)
let dlxp = type0
let dltype = type0
let dloc = dummy_location

let _global_lexp_ctx = ref make_elab_context
let _global_lexp_trace = ref []
let _parsing_internals = ref false
let btl_folder = ref "./btl/"

let warning = msg_warning "LPARSE"
let error = msg_error "LPARSE"
let fatal = msg_fatal "LPARSE"

let root_string () =
  match !_global_lexp_trace with
    | [] -> ""
    | e::_ -> OL.pol_string e

(* Print Lexp name followed by the lexp in itself, finally throw an exception *)
let debug_message error_type type_name type_string loc expr message =
  debug_messages error_type loc
    message [
      (type_name expr) ^ ": " ^ (type_string expr);
      "Root: " ^ (root_string ());
    ]

let lexp_fatal   = debug_message fatal lexp_name lexp_string
let lexp_warning = debug_message warning lexp_name lexp_string
let lexp_error   = debug_message error lexp_name lexp_string
let pexp_fatal   = debug_message fatal pexp_name pexp_string
let pexp_error   = debug_message error pexp_name pexp_string
let value_fatal  = debug_message fatal value_name value_string

<<<<<<< HEAD
(* :-( *)
let global_substitution = ref (empty_subst, [])

let elab_check_sort (ctx : elab_context) lsort (l, name) ltp =
  let meta_ctx, _ = !global_substitution in
  match OL.lexp_whnf lsort (ectx_to_lctx ctx) meta_ctx with
  | Sort (_, _) -> () (* All clear!  *)
  | k -> lexp_error l ltp
                   ("Type of `" ^ name ^ "` is not a proper type: "
                    ^ lexp_string ltp ^ " : " ^ lexp_string lsort);

let elab_check_proper_type (ctx : elab_context) ltp v =
  try elab_check_sort ctx (OL.check (ectx_to_lctx ctx) ltp) v ltp
=======
let elab_check_sort (ctx : elab_context) lsort var ltp =
  match OL.lexp_whnf lsort (ectx_to_lctx ctx) with
  | Sort (_, _) -> () (* All clear!  *)
  | _ -> match var with
        | None -> lexp_error (lexp_location ltp) ltp
                            ("`" ^ lexp_string ltp ^ "` is not a proper type")
        | Some (l, name)
          -> lexp_error l ltp
                       ("Type of `" ^ name ^ "` is not a proper type: "
                        ^ lexp_string ltp)

let elab_check_proper_type (ctx : elab_context) ltp var =
  try elab_check_sort ctx (OL.check (ectx_to_lctx ctx) ltp) var ltp
>>>>>>> 31c63489
  with e -> print_string "Exception while checking type `";
           lexp_print ltp;
           (match var with
            | None -> ()
            | Some (_, name)
              -> print_string ("` of var `" ^ name ^"`\n"));
           print_lexp_ctx (ectx_to_lctx ctx);
           raise e

let elab_check_def (ctx : elab_context) var lxp ltype =
  let lctx = ectx_to_lctx ctx in
  let loc = lexp_location lxp in

  let ltype' = try OL.check lctx lxp
    with e ->
      lexp_error dloc lxp "Error while type-checking";
      print_lexp_ctx (ectx_to_lctx ctx);
      raise e in
  (* FIXME: conv_p fails too often, e.g. it fails to see that `Type` is
   * convertible to `Type_0`, because it doesn't have access to lctx. *)
  if true (* OL.conv_p ltype ltype' *) then
    elab_check_proper_type ctx ltype (Some var)
  else
    (debug_messages fatal loc "Type check error: ¡¡ctx_define error!!" [
      (lexp_string lxp) ^ "!: " ^ (lexp_string ltype);
       "                    because";
      (lexp_string (OL.check lctx lxp)) ^ "!= " ^ (lexp_string ltype);])

let ctx_extend (ctx: elab_context) (var : vdef option) def ltype =
  elab_check_proper_type ctx ltype var;
  ectx_extend ctx var def ltype

let ctx_define (ctx: elab_context) var lxp ltype =
  elab_check_def ctx var lxp ltype;
  env_extend ctx var (LetDef lxp) ltype

let ctx_define_rec (ctx: elab_context) decls =
  let nctx = ectx_extend_rec ctx decls in
  let _ = List.fold_left (fun n (var, lxp, ltp)
                          -> elab_check_proper_type
                              nctx (push_susp ltp (S.shift n)) (Some var);
                            n - 1)
                         (List.length decls)
                         decls in
  let _ = List.fold_left (fun n (var, lxp, ltp)
                          -> elab_check_def nctx var lxp
                                           (push_susp ltp (S.shift n));
                            n - 1)
                         (List.length decls)
                         decls in
  nctx

(*  The main job of lexp (currently) is to determine variable name (index)
 *  and to regroup type specification with their variable
 *
 *  elab_context is composed of two environment: senv and env.
 *  the senv environment is used to find the correct debruijn index
 *  while the env environment is used to save variable information.
 *  the env environment look a lot like the runtime environment that will be
 *  used in the eval section.
 *
 *  While most of the time senv and env will be synchronised it is
 *  possible for env to hold more variables than senv since senv is a map
 *  which does not allow multiple definition while env does.
 *
 *)

(*
 *      Type Inference
 * --------------------- *)
(* Parsing a Pexp into an Lexp is really "elaboration", i.e. it needs to
 * infer the types and perform macro-expansion.  For won't really
 * do any of that, but we can already start structuring it accordingly.
 *
 * More specifically, we do it with 2 mutually recursive functions:
 * one takes a Pexp along with its expected type and return an Lexp
 * of that type (hopefully), whereas the other takes a Pexp and
 * infers its type (which it returns along with the Lexp).
 * This is the idea of "bidirectional type checking", which minimizes
 * the amount of "guessing" and/or annotations.  Basically guessing/annotations
 * is only needed at those few places where the code is not fully-normalized,
 * which in normal programs is only in "let" definitions.
 * So the rule of thumbs are:
 * - use lexp_p_infer for destructors, and use lexp_p_check for constructors.
 * - use lexp_p_check whenever you can.
 *)


let build_var name ctx =
    let type0_idx = senv_lookup name ctx in
        Var((dloc, name), type0_idx)

let mkMetavar t =
  let meta = Unif.create_metavar () in
  let name = "__metavar" (* ^ (string_of_int meta) *) in
  Metavar (meta, S.Identity, (Util.dummy_location, name), t)

let mkMetalevel () =
  let meta = Unif.create_metavar () in
  let name = "__metalevel" (* ^ (string_of_int meta) *) in
  Metavar (meta, S.Identity, (Util.dummy_location, name),
           Sort (dummy_location, StypeLevel))

let mkMetatype () = mkMetavar (mkMetalevel ())

let rec _lexp_p_infer (p : pexp) (ctx : elab_context) trace: lexp * ltype =
  Debug_fun.do_debug (fun () ->
      prerr_endline ("[StackTrace] ------------------------------------------");
      prerr_endline ("[StackTrace] let _lexp_p_infer p ctx i");
      prerr_endline ("[StackTrace] p        = " ^ pexp_string p);
      prerr_endline ("[StackTrace] ctx      = ???");
      (* prerr_endline ("[StackTrace] i        = " ^ string_of_int trace); *)
      (* prerr_endline (Printexc.raw_backtrace_to_string (Printexc.get_callstack 20)); *)
      prerr_endline ("[StackTrace] ------------------------------------------");
      ());

    let trace = ((OL.Pexp p)::trace) in
    let tloc = pexp_location p in
    let lexp_infer p ctx = _lexp_p_infer p ctx trace in

    (* Save current trace in a global variable.  If an error occur,
       we will be able to retrieve the most recent trace and context.  *)
    _global_lexp_ctx := ctx;
    _global_lexp_trace := trace;

    match p with
<<<<<<< HEAD
        (*  Block/String/Integer/Float *)
        | Pimm v -> (Imm(v),
            match v with
                | Integer _ -> type_int
                | Float _   -> type_float
                | String _  -> type_string;
                | _ -> pexp_error tloc p "Could not find type";
                  dltype)

        (*  Symbol i.e identifier *)
        | Pvar (loc, name) ->(
            try
                let idx = (senv_lookup name ctx) in
                let lxp = (make_var name idx loc) in

                (* search type *)
                let ltp = env_lookup_type ctx ((loc, name), idx) in
                    lxp, ltp (* Return Macro[22] *)

            with Not_found ->
                (print_lexp_ctx (ectx_to_lctx ctx);
                 pexp_error loc p ("The variable: `" ^ name ^ "` was not declared");
                (* Error recovery. The -1 index will raise an error later on *)
                (make_var name (-1) loc), dltype))

        (*  Let, Variable declaration + local scope *)
        | Plet(loc, decls, body) ->
            let decls, nctx = _lexp_decls decls ctx trace in
            let bdy, ltp = lexp_infer body nctx in
              (lexp_let_decls decls bdy nctx trace), ltp

        (* ------------------------------------------------------------------ *)
        | Parrow (kind, ovar, tp, loc, expr) ->
            let ltp, _ = lexp_infer tp ctx in
            let _ = elab_check_proper_type ctx ltp (maybev ovar) in
            let nctx = ectx_extend ctx ovar Variable ltp in

            let lxp, _ = lexp_infer expr nctx in
            let _ = elab_check_proper_type nctx lxp (maybev ovar) in

            let v = Arrow(kind, ovar, ltp, tloc, lxp) in
                v, type0

        (* Pinductive *)
        | Pinductive (label, formal_args, ctors) ->
            let nctx = ref ctx in
            (* (arg_kind * pvar * pexp option) list *)
            let formal = List.map (fun (kind, var, opxp) ->
                let ltp, _ = match opxp with
                    | Some pxp -> _lexp_p_infer pxp !nctx trace
                    | None -> dltype, dltype in

                nctx := env_extend !nctx var Variable ltp;
                    (kind, var, ltp)
                ) formal_args in

            let nctx = !nctx in
            let ltp = List.fold_left (fun tp (kind, v, ltp)
                                      -> (Arrow (kind, Some v, ltp, tloc, tp)))
                                     (* FIXME: See OL.check for how to
                                      * compute the real target sort
                                      * (not always type0).  *)
                                     type0 (List.rev formal) in

            let map_ctor = lexp_parse_inductive ctors nctx trace in
            let v = Inductive(tloc, label, formal, map_ctor) in
                v, ltp

        | Pcall (fname, _args) ->
            lexp_call fname _args ctx trace

        (* Pcons *)
        | Pcons(t, sym) ->
            let idt, _ = lexp_infer t ctx in
            let (loc, cname) = sym in
            let meta_ctx, _ = !global_substitution in

            (* Get constructor args *)
            let formal, args = match OL.lexp_whnf idt (ectx_to_lctx ctx)
                                                  meta_ctx with
              | Inductive(_, _, formal, ctor_def) as lxp -> (
                try formal, (SMap.find cname ctor_def)
                with Not_found ->
                  lexp_error loc lxp
                             ("Constructor \"" ^ cname ^ "\" does not exist");
                  [], [])

              | lxp -> lexp_error loc lxp "Not an Inductive Type"; [], [] in

            (* Build Arrow type.  *)
            let target = if formal = [] then
                           push_susp idt (S.shift (List.length args))
                         else
                           let targs, _ =
                             List.fold_right
                               (fun (ak, v, _) (targs, i)
                                -> ((ak, Var (v, i)) :: targs,
                                   i - 1))
                               formal
                               ([], List.length formal + List.length args - 1) in
                           Call (push_susp idt (S.shift (List.length formal
                                                         + List.length args)),
                                 targs) in
            let cons_type
              = List.fold_left (fun ltp (kind, v, tp)
                                -> Arrow (kind, v, tp, loc, ltp))
                               target
                               (List.rev args) in

            (* Add Aerasable arguments.  *)
            let cons_type = List.fold_left
                              (fun ltp (kind, v, tp)
                               -> Arrow (Aerasable, Some v, tp, loc, ltp))
                              cons_type (List.rev formal) in

            Cons(idt, sym), cons_type

        | Pmetavar _
          -> let t = mkMetatype () in
            let e = mkMetavar t in
            (e, t)

        | Phastype (_, pxp, ptp)
          -> let ltp, _ = lexp_infer ptp ctx in
                (_lexp_p_check pxp ltp ctx trace), ltp

        | (Plambda _ | Pcase _)
          -> let t = mkMetatype () in
            let lxp = _lexp_p_check p t ctx trace in
            (lxp, t)


and lexp_let_decls decls (body: lexp) ctx i =
  (* build the weird looking let *)
  let decls = List.rev decls in
    List.fold_left (fun lxp decls ->
      Let(dloc, decls, lxp)) body decls
=======
    (* Block/String/Integer/Float.  *)
    | Pimm v
      -> (Imm(v),
         match v with
         | Integer _ -> type_int
         | Float _   -> type_float
         | String _  -> type_string;
         | _ -> pexp_error tloc p "Could not find type";
               dltype)

    (* Symbol i.e identifier.  *)
    | Pvar (loc, name)
      -> (try
           let idx = (senv_lookup name ctx) in
           let lxp = (make_var name idx loc) in

           (* Search type.  *)
           let ltp = env_lookup_type ctx ((loc, name), idx) in
           lxp, ltp (* Return Macro[22] *)

         with Not_found ->
           (pexp_error loc p ("The variable: `" ^ name ^ "` was not declared");
            (* Error recovery. The -1 index will raise an error later on *)
            (make_var name (-1) loc), dltype))

    (* Let, Variable declaration + local scope.  *)
    | Plet (loc, decls, body)
      -> let declss, nctx = _lexp_decls decls ctx trace in
        let bdy, ltp = lexp_infer body nctx in
        let s = List.fold_left (OL.lexp_defs_subst loc) S.identity declss in
        (lexp_let_decls declss bdy nctx trace),
        mkSusp ltp s

    (* ------------------------------------------------------------------ *)
    | Parrow (kind, ovar, tp, loc, expr)
      -> let ltp = lexp_type_infer tp ctx ovar trace in
        let nctx = ectx_extend ctx ovar Variable ltp in

        let lxp = lexp_type_infer expr nctx None trace in

        let v = Arrow(kind, ovar, ltp, tloc, lxp) in
        v, type0

    | Pinductive (label, formal_args, ctors)
      -> let nctx = ref ctx in
        (* (arg_kind * pvar * pexp option) list *)
        let formal = List.map (fun (kind, var, opxp)
                               -> let ltp, _ = match opxp with
                                   | Some pxp -> _lexp_p_infer pxp !nctx trace
                                   | None -> dltype, dltype in

                                 nctx := env_extend !nctx var Variable ltp;
                                 (kind, var, ltp))
                              formal_args in

        let nctx = !nctx in
        let ltp = List.fold_left (fun tp (kind, v, ltp)
                                  -> (Arrow (kind, Some v, ltp, tloc, tp)))
                                 (* FIXME: See OL.check for how to
                                  * compute the real target sort
                                  * (not always type0).  *)
                                 type0 (List.rev formal) in

        let map_ctor = lexp_parse_inductive ctors nctx trace in
        let v = Inductive(tloc, label, formal, map_ctor) in
        v, ltp

    (* This case can be inferred *)
    | Plambda (kind, var, optype, body)
      -> let ltp, _ = match optype with
          | Some ptype -> lexp_infer ptype ctx
          (* This case must have been lexp_p_check *)
          | None -> pexp_error tloc p "Lambda require type annotation";
                   dltype, dltype in

        let nctx = env_extend ctx var Variable ltp in
        let lbody, lbtp = lexp_infer body nctx in

        let lambda_type = Arrow(kind, None, ltp, tloc, lbtp) in
        Lambda(kind, var, ltp, lbody), lambda_type

    | Pcall (fname, _args) -> lexp_call fname _args ctx trace

    | Pcons(t, sym)
      -> let idt, _ = lexp_infer t ctx in
        let (loc, cname) = sym in

        (* Get constructor args.  *)
        let formal, args = match OL.lexp_whnf idt (ectx_to_lctx ctx) with
          | Inductive(_, _, formal, ctor_def) as lxp
            -> (try formal, (SMap.find cname ctor_def)
               with Not_found ->
                 lexp_error loc lxp
                            ("Constructor \"" ^ cname ^ "\" does not exist");
                 [], [])

          | lxp -> lexp_error loc lxp "Not an Inductive Type"; [], [] in

        (* Build Arrow type.  *)
        let target = if formal = [] then
                       push_susp idt (S.shift (List.length args))
                     else
                       let targs, _
                         = List.fold_right
                             (fun (ak, v, _) (targs, i)
                              -> ((ak, Var (v, i)) :: targs,
                                 i - 1))
                             formal
                             ([], List.length formal + List.length args - 1) in
                       Call (push_susp idt (S.shift (List.length formal
                                                     + List.length args)),
                             targs) in
        let cons_type
          = List.fold_left (fun ltp (kind, v, tp)
                            -> Arrow (kind, v, tp, loc, ltp))
                           target
                           (List.rev args) in

        (* Add Aerasable arguments.  *)
        let cons_type = List.fold_left
                          (fun ltp (kind, v, tp)
                           -> Arrow (Aerasable, Some v, tp, loc, ltp))
                          cons_type (List.rev formal) in

        Cons(idt, sym), cons_type

    | Phastype (_, pxp, ptp)
      -> let ltp = lexp_type_infer ptp ctx None trace in
        (_lexp_p_check pxp ltp ctx trace), ltp

    | _ -> pexp_fatal tloc p "Unhandled Pexp"

and lexp_type_infer pexp ectx var trace =
  let t, s = _lexp_p_infer pexp ectx trace in
  elab_check_sort ectx s var t;
  t

and lexp_let_decls declss (body: lexp) ctx i =
  List.fold_right (fun decls lxp -> Let (dloc, decls, lxp))
                  declss body
>>>>>>> 31c63489

and _lexp_p_check (p : pexp) (t : ltype) (ctx : elab_context) trace: lexp =

    let trace = ((OL.Pexp p)::trace) in
  Debug_fun.do_debug (fun () ->
      prerr_endline ("[StackTrace] ------------------------------------------");
      prerr_endline ("[StackTrace] let _lexp_p_check p t ctx i");
      prerr_endline ("[StackTrace] p        = " ^ pexp_string p);
      prerr_endline ("[StackTrace] t        = " ^ lexp_string t);
      prerr_endline ("[StackTrace] ctx      = ???");
      (* prerr_endline ("[StackTrace] i        = " ^ string_of_int trace); *)
      prerr_endline ("[StackTrace] ------------------------------------------");
      ());
    let tloc = pexp_location p
    in
    let lexp_infer p ctx = _lexp_p_infer p ctx trace in
    let lexp_check p ltp ctx = _lexp_p_check p ltp ctx trace in

    (* Safe current trace in a global variable. If an error occur,
       we will be able to retrieve the most recent trace and context *)
    _global_lexp_ctx := ctx;
    _global_lexp_trace := trace;

    let unify_with_arrow lxp kind var aty subst =
      let body = mkMetatype () in
      let arg = match aty with
        | None -> mkMetatype ()
        | Some paty
          -> let laty, lasort = lexp_infer paty ctx in
            elab_check_sort ctx lasort var laty;
            laty in
      let arrow = Arrow (kind, None, arg, Util.dummy_location, body) in
      match Unif.unify arrow lxp subst with
      | Some subst -> global_substitution := subst; arg, body
      | None       -> lexp_error tloc lxp ("Type " ^ lexp_string lxp
                                          ^ " and "
                                          ^ lexp_string arrow
                                          ^ " does not match");
                     dltype, dltype

    in
    let infer_lambda_body kind var aty body subst =
      (* Read var type from the provided type *)
      let meta_ctx, _ = !global_substitution in
      let ltp, lbtp = match OL.lexp_whnf t (ectx_to_lctx ctx) meta_ctx with
        | Arrow(kind, _, ltp, _, lbtp)
          (* FIXME: Check `conv_p aty ltp`!  *)
          -> ltp, lbtp
        | lxp -> unify_with_arrow lxp kind var aty subst in

      let nctx = env_extend ctx var Variable ltp in
      let lbody = lexp_check body lbtp nctx in
      Lambda(kind, var, ltp, lbody)

    in
    let subst, _ = !global_substitution in
    match p with
    | Plambda (kind, var, aty, body)
<<<<<<< HEAD
      -> infer_lambda_body kind var aty body subst
=======
      -> (* Read var type from the provided type *)
       let ltp, lbtp = match OL.lexp_whnf t (ectx_to_lctx ctx) with
         | Arrow(kind, _, ltp, _, lbtp) -> ltp, lbtp
         | expr ->
            lexp_fatal tloc expr "Expected Type Arrow ( _ -> _ )" in

       let _ = match aty with
         | Some paty
           -> let laty, lasort = _lexp_p_infer paty ctx trace in
             elab_check_sort ctx lasort (Some var) laty;
             () (* FIXME: Check `conv_p aty ltp`!  *)
         | _ -> () in

       let nctx = env_extend ctx var Variable ltp in
       let lbody = lexp_check body lbtp nctx in
      
       Lambda(kind, var, ltp, lbody)
>>>>>>> 31c63489

    (* This is mostly for the case where no branches are provided *)
    | Pcase (loc, target, branches)
      -> lexp_case t (loc, target, branches) ctx trace

    (* FIXME: Handle *macro* pcalls here! *)
    (* | Pcall (fname, _args) -> *)

    | _ -> lexp_p_infer_and_check p ctx t trace

and lexp_p_infer_and_check pexp ctx t i =
  let (e, inferred_t) = _lexp_p_infer pexp ctx i in
  (match e with
   (* Built-in is a dummy function with no type. We cannot check
    * Built-in *)
   | Builtin _ -> ()
   | _ ->
      let subst, _ = !global_substitution in
      match Unif.unify inferred_t t subst with
      | Some subst -> global_substitution := subst
      | None
        -> debug_msg (
              Debug_fun.do_debug (fun () ->
                  prerr_endline ("0 pxp " ^ pexp_string pexp);
                  ());
              print_string "1 exp "; lexp_print e; print_string "\n";
              print_string "2 inf "; lexp_print inferred_t; print_string "\n";
              print_string "3 ann "; lexp_print t; print_string "\n";
              lexp_warning (pexp_location pexp) e
                           "Type Mismatch inferred != Annotation"));
  e

(* Lexp.case can sometimes be inferred, but we prefer to always check.  *)
and lexp_case rtype (loc, target, ppatterns) ctx i =
    (* FIXME: check if case is exhaustive  *)
    (* Helpers *)

  let lexp_infer p ctx = _lexp_p_infer p ctx i in

  let pat_string p = sexp_string (pexp_u_pat p) in

    let uniqueness_warn pat =
      warning (pexp_pat_location pat)
              ("Pattern " ^ pat_string pat
               ^ " is a duplicate.  It will override previous pattern.") in

    let check_uniqueness pat name map =
        try let _ = SMap.find name map in uniqueness_warn pat
            with e -> () in

    (* get target and its type *)
    let tlxp, tltp = lexp_infer target ctx in
    let meta_ctx, _ = !global_substitution in
    (* FIXME: We need to be careful with whnf: while the output is equivalent
     * to the input, it's not necessarily as readable.  So try to reuse the
     * "non-whnf" form whenever possible.  *)
    let call_split e = match (OL.lexp_whnf e (ectx_to_lctx ctx) meta_ctx) with
      | Call (f, args) -> (f, args)
      | _ -> (e,[]) in
    let it, targs = call_split tltp in
    let constructors = match OL.lexp_whnf it (ectx_to_lctx ctx) meta_ctx with
      | Inductive (_, _, fargs, constructors)
        -> assert (List.length fargs = List.length targs);
          constructors
      | _ -> lexp_error (pexp_location target) tlxp
                       ("Can't `case` on objects of this type: "
                        ^ lexp_string tltp);
            SMap.empty in

    (*  Read patterns one by one *)
    let fold_fun (lbranches, dflt) (pat, pexp) =

      let add_default v =
        (if dflt != None then uniqueness_warn pat);
        let nctx = ctx_extend ctx v Variable tltp in
        let rtype' = mkSusp rtype (S.shift (M.length (ectx_to_lctx nctx)
                                            - M.length (ectx_to_lctx ctx))) in
        let lexp = _lexp_p_check pexp rtype' nctx i in
        lbranches, Some (v, lexp) in

      let add_branch pctor pargs =
        let loc = pexp_location pctor in
        let lctor, _ = _lexp_p_infer pctor ctx i in
        let meta_ctx, _ = !global_substitution in
        match OL.lexp_whnf lctor (ectx_to_lctx ctx) meta_ctx with
        | Cons (it', (_, cons_name))
          -> let _ = if OL.conv_p it' it then ()
                    else lexp_error loc lctor
                                    ("Expected pattern of type `"
                                     ^ lexp_string it ^ "` but got `"
                                    ^ lexp_string it' ^ "`") in
            let _ = check_uniqueness pat cons_name lbranches in
            let cons_args
              = try SMap.find cons_name constructors
                with Not_found
                     -> lexp_error loc lctor
                                  ("`" ^ (lexp_string it)
                                   ^ "` does not have a `"
                                   ^ cons_name ^ "` constructor");
                       [] in

            let subst = List.fold_right (fun (_, t) s -> S.cons t s)
                                        targs S.identity in
            let rec make_nctx ctx fargs s pargs cargs = match pargs, cargs with
              | [], [] -> ctx, List.rev fargs
              | (_, pat)::_, []
                -> lexp_error loc lctor
                             "Too many arguments to the constructor";
                  make_nctx ctx fargs s [] []
              | (None, Ppatany _)::pargs, (Aexplicit, _, fty)::cargs
                -> let nctx = ctx_extend ctx None Variable (mkSusp fty s) in
                  make_nctx nctx ((Aexplicit, None)::fargs)
                            (ssink vdummy s) pargs cargs
              | (None, Ppatsym v)::pargs, (Aexplicit, _, fty)::cargs
                -> let nctx = ctx_extend ctx (Some v) Variable (mkSusp fty s) in
                  make_nctx nctx ((Aexplicit, Some v)::fargs)
                            (ssink v s) pargs cargs
              | (_, Ppatcons (p, _))::pargs, cargs
                -> lexp_error (pexp_location p) lctor
                             "Nested patterns not supported!";
                  make_nctx ctx fargs s pargs cargs
              | pargs, (ak, _, fty)::cargs
                -> let nctx = ctx_extend ctx None Variable (mkSusp fty s) in
                  make_nctx nctx ((ak, None)::fargs)
                            (ssink vdummy s) pargs cargs in
            let nctx, fargs = make_nctx ctx [] subst pargs cons_args in
            let rtype' = mkSusp rtype
                                (S.shift (M.length (ectx_to_lctx nctx)
                                          - M.length (ectx_to_lctx ctx))) in
            let lexp = _lexp_p_check pexp rtype' nctx i in
            SMap.add cons_name (loc, fargs, lexp) lbranches,
            dflt
        | _ -> lexp_error loc lctor "Not a constructor"; lbranches, dflt
      in

      match pat with
      | Ppatany _ -> add_default None
      | Ppatsym ((_, name) as var)
        -> (try let idx = senv_lookup name ctx in
               let meta_ctx, _ = !global_substitution in
               match OL.lexp_whnf (Var (var, idx))
                                  (ectx_to_lctx ctx) meta_ctx with
               | Cons _         (* It's indeed a constructor!  *)
                 -> add_branch (Pvar var) []
               | _ -> add_default (Some var) (* A named default branch.  *)
           with Not_found -> add_default (Some var))

      | Ppatcons (pctor, pargs) -> add_branch pctor pargs in

    let (lpattern, dflt) =
        List.fold_left fold_fun (SMap.empty, None) ppatterns in

    Case (loc, tlxp, rtype, lpattern, dflt)

(*  Identify Call Type and return processed call *)
and lexp_call (func: pexp) (sargs: sexp list) ctx i =
  Debug_fun.do_debug (fun () ->
      prerr_endline ("[StackTrace] ------------------------------------------");
      prerr_endline ("[StackTrace] let lexp_call func sargs ctx i");
      prerr_endline ("[StackTrace] func     = " ^ pexp_string func);
      prerr_endline ("[StackTrace] sargs    = ???");
      prerr_endline ("[StackTrace] ctx      = ???");
      (* prerr_endline ("[StackTrace] i        = " ^ string_of_int trace); *)
      prerr_endline ("[StackTrace] ------------------------------------------");
      ());
    let loc = pexp_location func in
    let meta_ctx, _ = !global_substitution in

    let lexp_infer p ctx = _lexp_p_infer p ctx i in
    let lexp_check p ltp ctx = _lexp_p_check p ltp ctx i in

    (*  Vanilla     : sqr is inferred and (lambda x -> x * x) is returned
     *  Macro       : sqr is returned
     *  Constructor : a constructor is returned
     *  Anonymous   : lambda                                                  *)

    (* retrieve function's body (sqr 3) sqr is a Pvar() *)
    let body, ltp = lexp_infer func ctx in
    let ltp = nosusp ltp in

    let rec handle_fun_args largs sargs ltp =
    Debug_fun.do_debug (fun () ->
        print_endline ">>>>>>>>>>>>>>>>>>>>>>>>>>>>>>>>>>>>>>";
        print_lexp_ctx (ectx_to_lctx ctx);
        flush stdout;
        prerr_endline "<<<<<<<<<<<<<<<<<<<<<<<<<<<<<<<<<<<<<<";
        print_newline ();(););
      match sargs with
      | [] -> largs, ltp
      | (Node (Symbol (_, "_:=_"), [Symbol (_, aname); sarg])) :: sargs
        (* Explicit-implicit argument.  *)
        -> (match OL.lexp_whnf ltp (ectx_to_lctx ctx) meta_ctx with
           | Arrow (ak, Some (_, aname'), arg_type, _, ret_type)
                when aname = aname'
             -> let parg = pexp_parse sarg in
               let larg = lexp_check parg arg_type ctx in
               handle_fun_args ((ak, larg) :: largs) sargs
                               (L.mkSusp ret_type (S.substitute larg))
           | _ -> fatal (sexp_location sarg)
                       ("Explicit-implicit arg `" ^ aname ^ "` to non-function "
                        ^ "(type = " ^ (lexp_string ltp) ^ ")"))
      | sarg :: sargs
        (*  Process Argument *)
        -> (match OL.lexp_whnf ltp (ectx_to_lctx ctx) meta_ctx with
           | Arrow (Aexplicit, _, arg_type, _, ret_type)
             -> let parg = pexp_parse sarg in
               let larg = _lexp_p_check parg arg_type ctx i in
               handle_fun_args ((Aexplicit, larg) :: largs) sargs
                               (L.mkSusp ret_type (S.substitute larg))
           | Arrow (kind, _, arg_type, _, ret_type)
             -> let larg = mkMetavar arg_type in
               handle_fun_args ((kind, larg) :: largs) (sarg::sargs)
                               (L.mkSusp ret_type (S.substitute larg))

           | t ->
              print_lexp_ctx (ectx_to_lctx ctx);
              lexp_fatal (sexp_location sarg) t
                ("Explicit arg `" ^ sexp_string sarg ^
                 "` to non-function (type = " ^ lexp_string ltp ^ ")")) in

    let handle_funcall () =
      (* Here we use lexp_whnf on actual code, but it's OK
       * because we only use the result when it's a "predefined constant".  *)
      match OL.lexp_whnf body (ectx_to_lctx ctx) meta_ctx with
      | Builtin((_, "Built-in"), _)
        -> (
        (* ------ SPECIAL ------ *)
        match !_parsing_internals, sargs with
        | true, [String (_, str)] ->
          Builtin((loc, str), ltp), ltp

        | true, [String (_, str); stp] ->
           let ptp = pexp_parse stp in
           let ltp, _ = lexp_infer ptp ctx in
           Builtin((loc, str), ltp), ltp

        | true, _ -> error loc "Wrong Usage of `Built-in`";
          dlxp, dltype

        | false, _ -> error loc "Use of `Built-in` in user code";
          dlxp, dltype)

      | e ->
        (*  Process Arguments *)
        let largs, ret_type = try handle_fun_args [] sargs ltp
          with Internal_error m -> print_string ( ( lexp_string e ) ^ "---\n" );
            List.iter (fun s ->  Sexp.sexp_print s; print_newline () ) sargs;
            print_endline (">>>" ^ lexp_string ltp);
            raise (Internal_error m)
        in
        Call (body, List.rev largs), ret_type in

    let handle_macro_call () =
      let sxp = match lexp_expand_macro body sargs ctx i with
          | Vsexp(sxp) -> sxp
          (* Those are sexp converted by the eval function *)
          | Vint(i)    -> Integer(dloc, i)
          | Vstring(s) -> String(dloc, s)
          | Vfloat(f)  -> Float(dloc, f)
          | v          ->
            value_fatal loc v "Macro_ expects `(List Sexp) -> Sexp`" in

      let pxp = pexp_parse sxp in
        lexp_infer pxp ctx  in

    (* This is the builtin Macro type *)
    let macro_type, macro_disp = match get_predef_option "Macro" ctx with
      | Some lxp -> OL.lexp_whnf lxp (ectx_to_lctx ctx) meta_ctx, true
      (* When type.typer is being parsed and the predef is not yet available *)
      | None -> dltype, false     in

    (* determine function type *)
    match func, ltp with
      | macro, _ when (macro_disp
                       (* FIXME: This call to lexp_whnf shouldn't be needed!  *)
                       && OL.conv_p (OL.lexp_whnf ltp (ectx_to_lctx ctx)
                                                 meta_ctx)
                                   macro_type) -> (
        match macro with
          | Pvar(l, name) when is_builtin_macro name ->
            let pargs = List.map pexp_parse sargs in
            let largs = _lexp_parse_all pargs ctx i in
              (get_macro_impl loc name) loc largs ctx ltp

          (* true macro *)
          | _ ->
            handle_macro_call ())

      (* FIXME: Handle special-forms here as well!  *)
      | _ -> handle_funcall ()

(*  Parse inductive type definition.  *)
and lexp_parse_inductive ctors ctx i =
  Debug_fun.do_debug (fun () ->
      prerr_endline ("[StackTrace] ------------------------------------------");
      prerr_endline ("[StackTrace] let lexp_parse_inductive ctors ctx i");
      prerr_endline ("[StackTrace] ctors    = ???");
      prerr_endline ("[StackTrace] ctx      = ???");
      (* prerr_endline ("[StackTrace] i        = " ^ string_of_int trace); *)
      prerr_endline ("[StackTrace] ------------------------------------------");
      ());
    let lexp_parse p ctx = _lexp_p_infer p ctx i in

    let make_args (args:(arg_kind * pvar option * pexp) list) ctx
        : (arg_kind * vdef option * ltype) list =
        let rec loop args acc ctx =
            match args with
                | [] -> (List.rev acc)
                | hd::tl -> begin
                    match hd with
                    | (kind, var, exp) ->
                       let lxp, _ = lexp_parse exp ctx in
                       let nctx = ectx_extend ctx var Variable dltype in
                       loop tl ((kind, var, lxp)::acc) nctx
                  end in
        loop args [] ctx in

    List.fold_left
      (fun lctors ((_, name), args) ->
        SMap.add name (make_args args ctx) lctors)
      SMap.empty ctors

(* Macro declaration handling, return a list of declarations
 * to be processed *)
and lexp_expand_macro macro_funct sargs ctx trace =

  (* Build the function to be called *)
  let macro_expand = get_predef "expand_macro_" ctx in
  let args = [(Aexplicit, macro_funct); (Aexplicit, (olist2tlist_lexp sargs ctx))] in

  let macro = Call(macro_expand, args) in
  let emacro = OL.erase_type macro in
  let rctx = from_lctx ctx in

  (* eval macro *)
  let vxp = try _eval emacro rctx (trace, [])
    with e -> print_eval_trace None; raise e in
    (* Return results *)
    (* Vint/Vstring/Vfloat might need to be converted to sexp *)
      vxp

and lexp_decls_macro (loc, mname) sargs ctx: (pdecl list * elab_context) =
   try (* Lookup macro declaration *)
      let idx = senv_lookup mname ctx in
      let ltp = env_lookup_type ctx ((loc, mname), idx) in
      let lxp = env_lookup_expr ctx ((loc, mname), idx) in

      (* lxp has the form (Call (Var(_, "Macro_"), [(_, function)]))
       * We need the function so we can call it later *)
      let body, mfun = match lxp with
        | Some (Call(_, [(_, lxp)]) as e) -> e, lxp
        | Some lxp -> lxp, lxp
        | None -> fatal loc "expression does not exist" in

      (* Special Form *)
        match mfun with
          | Var((_, "add-attribute"), _) ->(
            (* Builtin macro *)
            let pargs = List.map pexp_parse sargs in
            let largs = _lexp_parse_all pargs ctx [] in

            (* extract info *)
            let var, att, fn = match largs with
              | [Var((_, vn), vi); Var((_, an), ai); fn] -> (vi, vn), (ai, an), fn
              | _ -> fatal loc "add-attribute expects 3 args" in

            let ctx = add_property ctx var att fn in

            (* FIXME: We need to have something in lexp to represent this
             * add-attribute operation!  *)
              [], ctx)

          | _ ->(
            let ret = lexp_expand_macro body sargs ctx [] in

            (* convert typer list to ocaml *)
            let decls = tlist2olist [] ret in

            (* extract sexp from result *)
            let decls = List.map (fun g ->
              match g with
                | Vsexp(sxp) -> sxp
                | _ -> value_fatal loc g "Macro expects sexp list") decls in

            (* read as pexp_declaraton *)
            pexp_decls_all decls, ctx)
  with _ ->
    fatal loc ("Macro `" ^ mname ^ "`not found")

(*  Parse let declaration *)
and lexp_p_decls decls ctx = _lexp_decls decls ctx []

and lexp_check_decls (ectx : elab_context) (* External context.  *)
                     (nctx : elab_context) (* Context with type declarations. *)
                     (defs : (vdef * pexp * ltype) list)
    : (vdef * lexp * ltype) list * elab_context =
  let declmap = List.fold_right
                  (fun ((_, vname) as v, pexp, ltp) map ->
                    let i = senv_lookup vname nctx in
                    let adjusted_ltp = push_susp ltp (S.shift (i + 1)) in
                    IntMap.add i (v, _lexp_p_check pexp adjusted_ltp nctx [], ltp)
                               map)
                  defs IntMap.empty in
  let decls = List.rev (List.map (fun (_, d) -> d) (IntMap.bindings declmap)) in
  decls, ctx_define_rec ectx decls


and lexp_decls_1
      (pdecls : pdecl list)
      (ectx : elab_context)                       (* External ctx.  *)
      (nctx : elab_context)                       (* New context.  *)
      (pending_decls : (location * ltype) SMap.t) (* Pending type decls. *)
      (pending_defs : (vdef * pexp * ltype) list) (* Pending definitions. *)
    : (vdef * lexp * ltype) list * pdecl list * elab_context =

  match pdecls with
  | [] -> (if not (SMap.is_empty pending_decls) then
            let (s, (l, _)) = SMap.choose pending_decls in
              error l ("Variable `" ^ s ^ "` declared but not defined!")
          else
            assert (pending_defs == []));
         [], [], nctx

  | Ptype ((l, vname) as v, ptp) :: pdecls
    -> let (ltp, lsort) = _lexp_p_infer ptp nctx [] in
      if SMap.mem vname pending_decls then
        (error l ("Variable `" ^ vname ^ "` declared twice!");
         lexp_decls_1 pdecls ectx nctx pending_decls pending_defs)
      else if List.exists (fun ((_, vname'), _, _) -> vname = vname')
                          pending_defs then
        (error l ("Variable `" ^ vname ^ "` already defined!");
         lexp_decls_1 pdecls ectx nctx pending_decls pending_defs)
      else (elab_check_sort nctx lsort (Some v) ltp;
            lexp_decls_1 pdecls ectx
                         (env_extend nctx v ForwardRef ltp)
                         (SMap.add vname (l, ltp) pending_decls)
                         pending_defs)

  | Pexpr ((l, vname) as v, pexp) :: pdecls
       when SMap.is_empty pending_decls
    -> assert (pending_defs == []);
      assert (ectx == nctx);
      let (lexp, ltp) = _lexp_p_infer pexp nctx [] in
      (* Lexp decls are always recursive, so we have to shift by 1 to account
       * for the extra var (ourselves).  *)
      [(v, push_susp lexp (S.shift 1), ltp)], pdecls,
      env_extend nctx v (LetDef lexp) ltp

  | Pexpr ((l, vname) as v, pexp) :: pdecls
    -> (try let (_, ltp) = SMap.find vname pending_decls in
           let pending_decls = SMap.remove vname pending_decls in
           let pending_defs = ((v, pexp, ltp) :: pending_defs) in
           if SMap.is_empty pending_decls then
             let decls, nctx = lexp_check_decls ectx nctx pending_defs in
             decls, pdecls, nctx
           else
             lexp_decls_1 pdecls ectx nctx pending_decls pending_defs

       with Not_found ->
         error l ("`" ^ vname ^ "` defined but not declared!");
         lexp_decls_1 pdecls ectx nctx pending_decls pending_defs)

  | Pmcall ((l, _) as v, sargs) :: pdecls
   -> ((* expand macro and get the generated declarations *)
      let pdecls', nctx' = lexp_decls_macro v sargs nctx in

      if nctx == nctx' then
        (* Plain macro expansion!  *)
        lexp_decls_1 (List.append pdecls' pdecls) ectx nctx
                     pending_decls pending_defs

      else if ectx == nctx then
        (assert (SMap.is_empty pending_decls);
         assert (pending_defs = []);

         lexp_decls_1 (List.append pdecls' pdecls) ectx nctx'
                      pending_decls pending_defs)

      else fatal l "Context changed in already changed context")


and _lexp_decls pdecls ctx i: ((vdef * lexp * ltype) list list * elab_context) =
  if pdecls = [] then [], ctx else
    let decls, pdecls, nctx = lexp_decls_1 pdecls ctx ctx SMap.empty [] in
    let declss, nnctx = _lexp_decls pdecls nctx i in
    decls :: declss, nnctx

and lexp_decls_toplevel decls ctx =
  _lexp_decls decls ctx []

and _lexp_parse_all (p: pexp list) (ctx: elab_context) i : lexp list =

    let rec loop (plst: pexp list) ctx (acc: lexp list) =
        match plst with
            | [] -> (List.rev acc)
            | pe :: plst  -> let lxp, _ = _lexp_p_infer pe ctx i in
                    (loop plst ctx (lxp::acc)) in

    (loop p ctx [])


and print_lexp_trace (trace : (OL.pexporlexp list) option) =
  print_trace " ELAB TRACE " trace !_global_lexp_trace

(*  Only print var info *)
and lexp_print_var_info ctx =
    let ((m, _), env, _) = ctx in
    let n = Myers.length env in

    for i = 0 to n - 1 do (
        let (_, (_, name), exp, tp) = Myers.nth i env in
        print_int i; print_string " ";
        print_string name; (*   name must match *)
        print_string " = ";
         (match exp with
             | None -> print_string "<var>"
             | Some exp -> lexp_print exp);
        print_string ": ";
        lexp_print tp;
        print_string "\n")
    done

(* Those call reinitialize the calltrace *)
let lexp_parse_all p ctx = _lexp_parse_all p ctx []

let lexp_p_check (p : pexp) (t : ltype) (ctx : elab_context): lexp =
  _lexp_p_check p t ctx []

let lexp_p_infer (p : pexp) (ctx : elab_context): lexp * ltype =
    _lexp_p_infer p ctx []


(*      Default context with builtin types
 * --------------------------------------------------------- *)

(* Make lxp context with built-in types *)
let default_lctx, default_rctx =

      (* Empty context *)
      let lctx = make_elab_context in
      let lctx = ctx_define lctx (dloc, "Type1") type1 type2 in
      let lctx = ctx_define lctx (dloc, "Type") type0 type1 in
      (* FIXME: Add builtins directly here.  *)
      let lxp = Builtin((dloc, "Built-in"), type0) in
      let lctx = ctx_define lctx (dloc, "Built-in") lxp type0 in

      (* Read BTL files *)
      let pres = prelex_file (!btl_folder ^ "types.typer") in
      let sxps = lex default_stt pres in
      let nods = sexp_parse_all_to_list default_grammar sxps (Some ";") in
      let pxps = pexp_decls_all nods in

      _parsing_internals := true;
          let d, lctx = lexp_p_decls pxps lctx in
      _parsing_internals := false;

      (* dump grouped decls * )
      List.iter (fun decls ->
        print_string "[";
        List.iter (fun ((_, s), _, _) ->
          print_string (s ^ ", ")) decls; print_string "] \n") d; *)

      builtin_size := get_size lctx;

      (* Once default builtin are set we can populate the predef table *)
      let lctx = try
          List.iter (fun name ->
              let idx = senv_lookup name lctx in
              let v = Var((dloc, name), idx) in
              set_predef name (Some v)) predef_name;
      (* -- DONE -- *)
          lctx
      with e ->
        warning dloc "Predef not found";
        lctx in
      let rctx = make_runtime_ctx in
      let rctx = eval_decls_toplevel (List.map OL.clean_decls d) rctx in
        lctx, rctx

(*      String Parsing
 * --------------------------------------------------------- *)

(* Lexp helper *)
let _lexp_expr_str (str: string) (tenv: token_env)
            (grm: grammar) (limit: string option) (ctx: elab_context) =
    let pxps = _pexp_expr_str str tenv grm limit in
        lexp_parse_all pxps ctx

(* specialized version *)
let lexp_expr_str str lctx =
    _lexp_expr_str str default_stt default_grammar (Some ";") lctx

let _lexp_decl_str (str: string) tenv grm limit ctx =
    let pxps = _pexp_decl_str str tenv grm limit in
        lexp_p_decls pxps ctx

(* specialized version *)
let lexp_decl_str str lctx =
    _lexp_decl_str str default_stt default_grammar (Some ";") lctx


(*  Eval String
 * --------------------------------------------------------- *)
(* Because we cant include lparse in eval.ml *)

let _eval_expr_str str lctx rctx silent =
  Debug_fun.do_debug (fun () ->
      prerr_endline ("[StackTrace] ------------------------------------------");
      prerr_endline ("[StackTrace] let _eval_expr_str str lctx rctx silent");
      prerr_endline ("[StackTrace] str = " ^ str);
      prerr_endline ("[StackTrace] lctx = ???");
      prerr_endline ("[StackTrace] rctx = ???");
      prerr_endline ("[StackTrace] silent = " ^ string_of_bool silent);
      prerr_endline ("[StackTrace] ------------------------------------------");
    ());
    let lxps = lexp_expr_str str lctx in
    let elxps = List.map OL.erase_type lxps in
        (eval_all elxps rctx silent)

let eval_expr_str str lctx rctx = _eval_expr_str str lctx rctx false

let eval_decl_str str lctx rctx =
    let lxps, lctx = lexp_decl_str str lctx in
    let elxps = (List.map OL.clean_decls lxps) in
        (eval_decls_toplevel elxps rctx), lctx
<|MERGE_RESOLUTION|>--- conflicted
+++ resolved
@@ -92,23 +92,12 @@
 let pexp_error   = debug_message error pexp_name pexp_string
 let value_fatal  = debug_message fatal value_name value_string
 
-<<<<<<< HEAD
 (* :-( *)
 let global_substitution = ref (empty_subst, [])
 
-let elab_check_sort (ctx : elab_context) lsort (l, name) ltp =
+let elab_check_sort (ctx : elab_context) lsort var ltp =
   let meta_ctx, _ = !global_substitution in
   match OL.lexp_whnf lsort (ectx_to_lctx ctx) meta_ctx with
-  | Sort (_, _) -> () (* All clear!  *)
-  | k -> lexp_error l ltp
-                   ("Type of `" ^ name ^ "` is not a proper type: "
-                    ^ lexp_string ltp ^ " : " ^ lexp_string lsort);
-
-let elab_check_proper_type (ctx : elab_context) ltp v =
-  try elab_check_sort ctx (OL.check (ectx_to_lctx ctx) ltp) v ltp
-=======
-let elab_check_sort (ctx : elab_context) lsort var ltp =
-  match OL.lexp_whnf lsort (ectx_to_lctx ctx) with
   | Sort (_, _) -> () (* All clear!  *)
   | _ -> match var with
         | None -> lexp_error (lexp_location ltp) ltp
@@ -120,7 +109,6 @@
 
 let elab_check_proper_type (ctx : elab_context) ltp var =
   try elab_check_sort ctx (OL.check (ectx_to_lctx ctx) ltp) var ltp
->>>>>>> 31c63489
   with e -> print_string "Exception while checking type `";
            lexp_print ltp;
            (match var with
@@ -247,145 +235,6 @@
     _global_lexp_trace := trace;
 
     match p with
-<<<<<<< HEAD
-        (*  Block/String/Integer/Float *)
-        | Pimm v -> (Imm(v),
-            match v with
-                | Integer _ -> type_int
-                | Float _   -> type_float
-                | String _  -> type_string;
-                | _ -> pexp_error tloc p "Could not find type";
-                  dltype)
-
-        (*  Symbol i.e identifier *)
-        | Pvar (loc, name) ->(
-            try
-                let idx = (senv_lookup name ctx) in
-                let lxp = (make_var name idx loc) in
-
-                (* search type *)
-                let ltp = env_lookup_type ctx ((loc, name), idx) in
-                    lxp, ltp (* Return Macro[22] *)
-
-            with Not_found ->
-                (print_lexp_ctx (ectx_to_lctx ctx);
-                 pexp_error loc p ("The variable: `" ^ name ^ "` was not declared");
-                (* Error recovery. The -1 index will raise an error later on *)
-                (make_var name (-1) loc), dltype))
-
-        (*  Let, Variable declaration + local scope *)
-        | Plet(loc, decls, body) ->
-            let decls, nctx = _lexp_decls decls ctx trace in
-            let bdy, ltp = lexp_infer body nctx in
-              (lexp_let_decls decls bdy nctx trace), ltp
-
-        (* ------------------------------------------------------------------ *)
-        | Parrow (kind, ovar, tp, loc, expr) ->
-            let ltp, _ = lexp_infer tp ctx in
-            let _ = elab_check_proper_type ctx ltp (maybev ovar) in
-            let nctx = ectx_extend ctx ovar Variable ltp in
-
-            let lxp, _ = lexp_infer expr nctx in
-            let _ = elab_check_proper_type nctx lxp (maybev ovar) in
-
-            let v = Arrow(kind, ovar, ltp, tloc, lxp) in
-                v, type0
-
-        (* Pinductive *)
-        | Pinductive (label, formal_args, ctors) ->
-            let nctx = ref ctx in
-            (* (arg_kind * pvar * pexp option) list *)
-            let formal = List.map (fun (kind, var, opxp) ->
-                let ltp, _ = match opxp with
-                    | Some pxp -> _lexp_p_infer pxp !nctx trace
-                    | None -> dltype, dltype in
-
-                nctx := env_extend !nctx var Variable ltp;
-                    (kind, var, ltp)
-                ) formal_args in
-
-            let nctx = !nctx in
-            let ltp = List.fold_left (fun tp (kind, v, ltp)
-                                      -> (Arrow (kind, Some v, ltp, tloc, tp)))
-                                     (* FIXME: See OL.check for how to
-                                      * compute the real target sort
-                                      * (not always type0).  *)
-                                     type0 (List.rev formal) in
-
-            let map_ctor = lexp_parse_inductive ctors nctx trace in
-            let v = Inductive(tloc, label, formal, map_ctor) in
-                v, ltp
-
-        | Pcall (fname, _args) ->
-            lexp_call fname _args ctx trace
-
-        (* Pcons *)
-        | Pcons(t, sym) ->
-            let idt, _ = lexp_infer t ctx in
-            let (loc, cname) = sym in
-            let meta_ctx, _ = !global_substitution in
-
-            (* Get constructor args *)
-            let formal, args = match OL.lexp_whnf idt (ectx_to_lctx ctx)
-                                                  meta_ctx with
-              | Inductive(_, _, formal, ctor_def) as lxp -> (
-                try formal, (SMap.find cname ctor_def)
-                with Not_found ->
-                  lexp_error loc lxp
-                             ("Constructor \"" ^ cname ^ "\" does not exist");
-                  [], [])
-
-              | lxp -> lexp_error loc lxp "Not an Inductive Type"; [], [] in
-
-            (* Build Arrow type.  *)
-            let target = if formal = [] then
-                           push_susp idt (S.shift (List.length args))
-                         else
-                           let targs, _ =
-                             List.fold_right
-                               (fun (ak, v, _) (targs, i)
-                                -> ((ak, Var (v, i)) :: targs,
-                                   i - 1))
-                               formal
-                               ([], List.length formal + List.length args - 1) in
-                           Call (push_susp idt (S.shift (List.length formal
-                                                         + List.length args)),
-                                 targs) in
-            let cons_type
-              = List.fold_left (fun ltp (kind, v, tp)
-                                -> Arrow (kind, v, tp, loc, ltp))
-                               target
-                               (List.rev args) in
-
-            (* Add Aerasable arguments.  *)
-            let cons_type = List.fold_left
-                              (fun ltp (kind, v, tp)
-                               -> Arrow (Aerasable, Some v, tp, loc, ltp))
-                              cons_type (List.rev formal) in
-
-            Cons(idt, sym), cons_type
-
-        | Pmetavar _
-          -> let t = mkMetatype () in
-            let e = mkMetavar t in
-            (e, t)
-
-        | Phastype (_, pxp, ptp)
-          -> let ltp, _ = lexp_infer ptp ctx in
-                (_lexp_p_check pxp ltp ctx trace), ltp
-
-        | (Plambda _ | Pcase _)
-          -> let t = mkMetatype () in
-            let lxp = _lexp_p_check p t ctx trace in
-            (lxp, t)
-
-
-and lexp_let_decls decls (body: lexp) ctx i =
-  (* build the weird looking let *)
-  let decls = List.rev decls in
-    List.fold_left (fun lxp decls ->
-      Let(dloc, decls, lxp)) body decls
-=======
     (* Block/String/Integer/Float.  *)
     | Pimm v
       -> (Imm(v),
@@ -454,27 +303,29 @@
         v, ltp
 
     (* This case can be inferred *)
-    | Plambda (kind, var, optype, body)
-      -> let ltp, _ = match optype with
-          | Some ptype -> lexp_infer ptype ctx
-          (* This case must have been lexp_p_check *)
-          | None -> pexp_error tloc p "Lambda require type annotation";
-                   dltype, dltype in
-
-        let nctx = env_extend ctx var Variable ltp in
-        let lbody, lbtp = lexp_infer body nctx in
-
-        let lambda_type = Arrow(kind, None, ltp, tloc, lbtp) in
-        Lambda(kind, var, ltp, lbody), lambda_type
+    (* | Plambda (kind, var, optype, body)
+     *   -> let ltp, _ = match optype with
+     *       | Some ptype -> lexp_infer ptype ctx
+     *       (\* This case must have been lexp_p_check *\)
+     *       | None -> pexp_error tloc p "Lambda require type annotation";
+     *                dltype, dltype in
+     *
+     *     let nctx = env_extend ctx var Variable ltp in
+     *     let lbody, lbtp = lexp_infer body nctx in
+     *
+     *     let lambda_type = Arrow(kind, None, ltp, tloc, lbtp) in
+     *     Lambda(kind, var, ltp, lbody), lambda_type *)
 
     | Pcall (fname, _args) -> lexp_call fname _args ctx trace
 
     | Pcons(t, sym)
       -> let idt, _ = lexp_infer t ctx in
         let (loc, cname) = sym in
+        let meta_ctx, _ = !global_substitution in
 
         (* Get constructor args.  *)
-        let formal, args = match OL.lexp_whnf idt (ectx_to_lctx ctx) with
+        let formal, args = match OL.lexp_whnf idt
+                                              (ectx_to_lctx ctx) meta_ctx with
           | Inductive(_, _, formal, ctor_def) as lxp
             -> (try formal, (SMap.find cname ctor_def)
                with Not_found ->
@@ -512,9 +363,19 @@
 
         Cons(idt, sym), cons_type
 
+    | Pmetavar _
+      -> let t = mkMetatype () in
+         let e = mkMetavar t in
+         (e, t)
+
     | Phastype (_, pxp, ptp)
       -> let ltp = lexp_type_infer ptp ctx None trace in
         (_lexp_p_check pxp ltp ctx trace), ltp
+
+    | (Plambda _ | Pcase _)
+      -> let t = mkMetatype () in
+         let lxp = _lexp_p_check p t ctx trace in
+         (lxp, t)
 
     | _ -> pexp_fatal tloc p "Unhandled Pexp"
 
@@ -526,7 +387,6 @@
 and lexp_let_decls declss (body: lexp) ctx i =
   List.fold_right (fun decls lxp -> Let (dloc, decls, lxp))
                   declss body
->>>>>>> 31c63489
 
 and _lexp_p_check (p : pexp) (t : ltype) (ctx : elab_context) trace: lexp =
 
@@ -556,7 +416,7 @@
         | None -> mkMetatype ()
         | Some paty
           -> let laty, lasort = lexp_infer paty ctx in
-            elab_check_sort ctx lasort var laty;
+            elab_check_sort ctx lasort (Some var) laty;
             laty in
       let arrow = Arrow (kind, None, arg, Util.dummy_location, body) in
       match Unif.unify arrow lxp subst with
@@ -585,27 +445,7 @@
     let subst, _ = !global_substitution in
     match p with
     | Plambda (kind, var, aty, body)
-<<<<<<< HEAD
       -> infer_lambda_body kind var aty body subst
-=======
-      -> (* Read var type from the provided type *)
-       let ltp, lbtp = match OL.lexp_whnf t (ectx_to_lctx ctx) with
-         | Arrow(kind, _, ltp, _, lbtp) -> ltp, lbtp
-         | expr ->
-            lexp_fatal tloc expr "Expected Type Arrow ( _ -> _ )" in
-
-       let _ = match aty with
-         | Some paty
-           -> let laty, lasort = _lexp_p_infer paty ctx trace in
-             elab_check_sort ctx lasort (Some var) laty;
-             () (* FIXME: Check `conv_p aty ltp`!  *)
-         | _ -> () in
-
-       let nctx = env_extend ctx var Variable ltp in
-       let lbody = lexp_check body lbtp nctx in
-      
-       Lambda(kind, var, ltp, lbody)
->>>>>>> 31c63489
 
     (* This is mostly for the case where no branches are provided *)
     | Pcase (loc, target, branches)
