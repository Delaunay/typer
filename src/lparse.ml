--- conflicted
+++ resolved
@@ -340,27 +340,20 @@
 
             Cons(idt, sym), cons_type
 
-<<<<<<< HEAD
-        | Pmetavar _ -> (let meta = mkMetavar () (*TODO *)
-                         and type_ = mkMetavar ()
-                         in lexp_warning dloc meta "<LEXP_P_INFER>(Pmetavar case) Check output : may be wrong lexp/type returned";
-                         (meta, type_) (* FIXME return the right type *))
-
-        | Phastype (_, pxp, ptp) ->
-            let ltp, _ = lexp_infer ptp ctx in
-                (_lexp_p_check pxp ltp ctx trace), ltp
-=======
+        | Pmetavar _
+          -> let meta = mkMetavar () in (*TODO *)
+            let type_ = mkMetavar () in
+            lexp_warning dloc meta "<LEXP_P_INFER>(Pmetavar case) Check output : may be wrong lexp/type returned";
+            (meta, type_) (* FIXME return the right type *)
+
         | Phastype (_, pxp, ptp)
           -> let ltp, _ = lexp_infer ptp ctx in
-            (_lexp_p_check pxp ltp ctx trace), ltp
->>>>>>> a459a1ea
+                (_lexp_p_check pxp ltp ctx trace), ltp
 
         | (Plambda _ | Pcase _)
           -> let meta = mkMetavar () in
             let lxp = _lexp_p_check p meta ctx trace in
             (lxp, meta)
-
-        | _ -> pexp_fatal tloc p "Unhandled Pexp"
 
 
 and lexp_let_decls decls (body: lexp) ctx i =
@@ -403,32 +396,38 @@
                      dltype, dltype
 
     in
-    let infer_lambda_body kind var body subst =
-        (* Read var type from the provided type *)
-        let ltp, lbtp = match nosusp t (* t is captured *) with
-            | Arrow(kind, _, ltp, _, lbtp) -> ltp, lbtp
-            | lxp -> (unify_with_arrow lxp kind subst)
-        in
-        let nctx = env_extend ctx var Variable ltp in
-        let lbody = _lexp_p_check body lbtp nctx trace in
-        Lambda(kind, var, ltp, lbody)
+    let infer_lambda_body kind var aty body subst =
+      (* Read var type from the provided type *)
+      let meta_ctx, _ = !global_substitution in
+      let ltp, lbtp = match OL.lexp_whnf t (ectx_to_lctx ctx) meta_ctx with
+        | Arrow(kind, _, ltp, _, lbtp) -> ltp, lbtp
+        | lxp -> unify_with_arrow lxp kind subst in
+
+      let _ = match aty with
+        | Some paty
+          -> let laty, lasort = lexp_infer paty ctx in
+            elab_check_sort ctx lasort var laty;
+            () (* FIXME: Check `conv_p aty ltp`!  *)
+        | _ -> () in
+
+      let nctx = env_extend ctx var Variable ltp in
+      let lbody = lexp_check body lbtp nctx in
+      Lambda(kind, var, ltp, lbody)
 
     in
     let subst, _ = !global_substitution in
-    let lexp_infer p ctx = _lexp_p_infer p ctx trace in
     match p with
-<<<<<<< HEAD
-    | Plambda (kind, var, argtyp, body) (* FIXME: Check argtyp!  *)
-      -> infer_lambda_body kind var body subst
-
-        (* This is mostly for the case where no branches are provided *)
-        | Pcase (loc, target, patterns)
-          -> lexp_case t (loc, target, patterns) ctx trace
-
-        (* handle pcall here * )
-        | Pcall (fname, _args) -> *)
-
-        | _ -> lexp_p_infer_and_check p ctx t trace
+    | Plambda (kind, var, aty, body)
+      -> infer_lambda_body kind var aty body subst
+
+    (* This is mostly for the case where no branches are provided *)
+    | Pcase (loc, target, branches)
+      -> lexp_case t (loc, target, branches) ctx trace
+
+    (* FIXME: Handle *macro* pcalls here! *)
+    (* | Pcall (fname, _args) -> *)
+
+    | _ -> lexp_p_infer_and_check p ctx t trace
 
 and lexp_p_infer_and_check pexp ctx t i =
   let (e, inferred_t) = _lexp_p_infer pexp ctx i in
@@ -442,8 +441,6 @@
       | Some subst -> global_substitution := subst
       | None
         -> debug_msg (
-              let print_lxp str =
-                print_string (lexp_string str) in
               Debug_fun.do_debug (fun () ->
                   prerr_endline ("0 pxp " ^ pexp_string pexp);
                   ());
@@ -453,36 +450,6 @@
               lexp_warning (pexp_location pexp) e
                            "Type Mismatch inferred != Annotation"));
   e
-=======
-    (* This case cannot be inferred *)
-    | Plambda (kind, var, aty, body)
-      -> (* Read var type from the provided type *)
-       let ltp, lbtp = match OL.lexp_whnf t (ectx_to_lctx ctx) with
-         | Arrow(kind, _, ltp, _, lbtp) -> ltp, lbtp
-         | expr ->
-            lexp_fatal tloc expr "Expected Type Arrow ( _ -> _ )" in
-
-       let _ = match aty with
-         | Some paty
-           -> let laty, lasort = _lexp_p_infer paty ctx trace in
-             elab_check_sort ctx lasort var laty;
-             () (* FIXME: Check `conv_p aty ltp`!  *)
-         | _ -> () in
-
-       let nctx = env_extend ctx var Variable ltp in
-       let lbody = lexp_check body lbtp nctx in
-      
-       Lambda(kind, var, ltp, lbody)
-
-    (* This is mostly for the case where no branches are provided *)
-    | Pcase (loc, target, branches)
-      -> lexp_case t (loc, target, branches) ctx trace
-
-    (* FIXME: Handle *macro* pcalls here! *)
-    (* | Pcall (fname, _args) -> *)
-
-    | _ -> let (e, inferred_t) = lexp_infer p ctx in e
->>>>>>> a459a1ea
 
 (* Lexp.case can sometimes be inferred, but we prefer to always check.  *)
 and lexp_case rtype (loc, target, ppatterns) ctx i =
@@ -504,14 +471,15 @@
 
     (* get target and its type *)
     let tlxp, tltp = lexp_infer target ctx in
+    let meta_ctx, _ = !global_substitution in
     (* FIXME: We need to be careful with whnf: while the output is equivalent
      * to the input, it's not necessarily as readable.  So try to reuse the
      * "non-whnf" form whenever possible.  *)
-    let call_split e = match (OL.lexp_whnf e (ectx_to_lctx ctx)) with
+    let call_split e = match (OL.lexp_whnf e (ectx_to_lctx ctx) meta_ctx) with
       | Call (f, args) -> (f, args)
       | _ -> (e,[]) in
     let it, targs = call_split tltp in
-    let constructors = match OL.lexp_whnf it (ectx_to_lctx ctx) with
+    let constructors = match OL.lexp_whnf it (ectx_to_lctx ctx) meta_ctx with
       | Inductive (_, _, fargs, constructors)
         -> assert (List.length fargs = List.length targs);
           constructors
@@ -534,7 +502,8 @@
       let add_branch pctor pargs =
         let loc = pexp_location pctor in
         let lctor, _ = _lexp_p_infer pctor ctx i in
-        match OL.lexp_whnf lctor (ectx_to_lctx ctx) with
+        let meta_ctx, _ = !global_substitution in
+        match OL.lexp_whnf lctor (ectx_to_lctx ctx) meta_ctx with
         | Cons (it', (_, cons_name))
           -> let _ = if OL.conv_p it' it then ()
                     else lexp_error loc lctor
@@ -589,7 +558,9 @@
       | Ppatany _ -> add_default None
       | Ppatsym ((_, name) as var)
         -> (try let idx = senv_lookup name ctx in
-               match OL.lexp_whnf (Var (var, idx)) (ectx_to_lctx ctx) with
+               let meta_ctx, _ = !global_substitution in
+               match OL.lexp_whnf (Var (var, idx))
+                                  (ectx_to_lctx ctx) meta_ctx with
                | Cons _         (* It's indeed a constructor!  *)
                  -> add_branch (Pvar var) []
                | _ -> add_default (Some var) (* A named default branch.  *)
@@ -739,107 +710,6 @@
       (* FIXME: Handle special-forms here as well!  *)
       | _ -> handle_funcall ()
 
-<<<<<<< HEAD
-(*  Read a pattern and create the equivalent representation *)
-and lexp_read_pattern pattern exp target ctx trace:
-          ((string * location * (arg_kind * vdef option) list) * elab_context) =
-
-    match pattern with
-        | Ppatany (loc) ->            (* Catch all expression nothing to do.  *)
-            ("_", loc, []), ctx
-
-        | Ppatvar ((loc, name) as var) ->(
-            try(
-                let idx = senv_lookup name ctx in
-                match env_lookup_expr ctx ((loc, name), idx) with
-                (* We are matching a constructor.  *)
-                | Some (Cons _) -> (name, loc, []), ctx
-
-                (* name is defined but is not a constructor  *)
-                (* it technically could be ... (expr option) *)
-                (* What about Var -> Cons ?                  *)
-                | _ -> let nctx = ctx_define ctx var target dltype in
-                      (name, loc, []), nctx)
-
-            (* Would it not make a default match too?  *)
-            with Not_found ->
-                (* Create a variable containing target.  *)
-                let nctx = ctx_define ctx var target dltype in
-                    (name, loc, []), nctx)
-
-        | Ppatcons (ctor, args) ->
-           (* Get cons argument types.  *)
-           let lctor, _ = _lexp_p_infer ctor ctx trace in
-           let meta_ctx, _ = !global_substitution in
-           match OL.lexp_whnf lctor (ectx_to_lctx ctx) meta_ctx with
-           | Cons (it, (loc, cons_name))
-             -> let cons_args = match OL.lexp_whnf it (ectx_to_lctx ctx)
-                                                  meta_ctx with
-                 | Inductive(_, (_, label), _, map)
-                   -> (try SMap.find cons_name map
-                      with Not_found
-                           -> warning loc ("`" ^ (lexp_string it) ^ "` does not hold a `"
-                                           ^ cons_name ^ "` constructor"); [])
-                 | it -> fatal loc
-                    ("`" ^ (lexp_string it) ^ "` is not an inductive type!") in
-
-               (* FIXME: Don't remove them, add them without names!  *)
-               (* FIXME: Add support for explicit-implicit fields!  *)
-               (* Remove non explicit argument.  *)
-               let rec remove_nexplicit args acc =
-                 match args with
-                 | [] -> List.rev acc
-                 | (Aexplicit, _, ltp)::tl -> remove_nexplicit tl (ltp::acc)
-                 | hd::tl -> remove_nexplicit tl acc in
-
-               let cons_args = remove_nexplicit cons_args [] in
-
-               (* read pattern args *)
-               let args, nctx = lexp_read_pattern_args args cons_args ctx in
-               (cons_name, loc, args), nctx
-           | _ -> warning (pexp_location ctor)
-                  ("Invalid constructor `" ^ (pexp_string ctor) ^ "`");
-
-                 ("_", pexp_location ctor, []), ctx
-
-(*  Read patterns inside a constructor *)
-and lexp_read_pattern_args args (args_type : lexp list) ctx:
-                   (((arg_kind * vdef option) list) * elab_context)=
-
-    let length_type = List.length args_type in
-    let length_pat = List.length args in
-
-    let make_list elem size =
-      let rec loop i acc =
-        if i < size then loop (i + 1) (elem::acc) else acc
-        in loop 0 [] in
-
-    let args_type = if length_type != length_pat then
-      make_list dltype length_pat else args_type in
-
-    (if length_type != length_pat then warning dloc "Size Mismatch");
-
-    let rec loop args args_type acc ctx =
-        match args, args_type with
-            | [], _ -> (List.rev acc), ctx
-            | hd::tl, ltp::type_tl -> (
-                let (_, pat) = hd in
-                match pat with
-                    (* Nothing to do *)
-                    | Ppatany (loc) -> loop tl type_tl ((Aexplicit, None)::acc) ctx
-                    | Ppatvar ((loc, name) as var) ->
-                        (*  Add var *)
-                        let nctx = env_extend ctx var Variable ltp in
-                        let nacc = (Aexplicit, Some var)::acc in
-                            loop tl type_tl nacc nctx
-                    | _ -> error dloc "Constructor inside a Constructor";
-                           loop tl type_tl ((Aexplicit, None)::acc) ctx)
-            | _ -> typer_unreachable "unreachable branch"
-
-    in loop args args_type [] ctx
-
-=======
->>>>>>> a459a1ea
 (*  Parse inductive type definition.  *)
 and lexp_parse_inductive ctors ctx i =
   Debug_fun.do_debug (fun () ->
