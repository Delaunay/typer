(*
 *      Typer Compiler
 *
 * ---------------------------------------------------------------------------
 *
 *      Copyright (C) 2011-2016  Free Software Foundation, Inc.
 *
 *   Author: Pierre Delaunay <pierre.delaunay@hec.ca>
 *   Keywords: languages, lisp, dependent types.
 *
 *   This file is part of Typer.
 *
 *   Typer is free software; you can redistribute it and/or modify it under the
 *   terms of the GNU General Public License as published by the Free Software
 *   Foundation, either version 3 of the License, or (at your option) any
 *   later version.
 *
 *   Typer is distributed in the hope that it will be useful, but WITHOUT ANY
 *   WARRANTY; without even the implied warranty of MERCHANTABILITY or FITNESS
 *   FOR A PARTICULAR PURPOSE.  See the GNU General Public License for
 *   more details.
 *
 *   You should have received a copy of the GNU General Public License along
 *   with this program.  If not, see <http://www.gnu.org/licenses/>.
 *
 * ---------------------------------------------------------------------------
 *
 *      Description:
 *          parse pexp expression into lexp
 *
 * --------------------------------------------------------------------------- *)

open Util
open Fmt
open Myers

open Prelexer
open Lexer

open Sexp
open Pexp
open Lexp

open Env
open Debruijn
open Eval

open Grammar
open Builtin

module Unif = Unification

module OL = Opslexp
module EL = Elexp
module SU = Subst

(* Shortcut => Create a Var *)
let make_var name index loc =
    Var(((loc, name), index))

(* dummies *)
let dlxp = type0
let dltype = type0
let dloc = dummy_location

let _global_lexp_ctx = ref make_elab_context
let _global_lexp_trace = ref []
let _parsing_internals = ref false
let btl_folder = ref "./btl/"

let warning = msg_warning "LPARSE"
let error = msg_error "LPARSE"
let fatal = msg_fatal "LPARSE"

let root_string () =
  match !_global_lexp_trace with
    | [] -> ""
    | e::_ -> OL.pol_string e

(* Print Lexp name followed by the lexp in itself, finally throw an exception *)
let debug_message error_type type_name type_string loc expr message =
  debug_messages error_type loc
    message [
      (type_name expr) ^ ": " ^ (type_string expr);
      "Root: " ^ (root_string ());
    ]

let lexp_fatal   = debug_message fatal lexp_name lexp_string
let lexp_warning = debug_message warning lexp_name lexp_string
let lexp_error   = debug_message error lexp_name lexp_string
let pexp_fatal   = debug_message fatal pexp_name pexp_string
let pexp_error   = debug_message error pexp_name pexp_string
let value_fatal  = debug_message fatal value_name value_string

(* :-( *)
let global_substitution = ref (empty_subst, [])

let elab_check_sort (ctx : elab_context) lsort var ltp =
  let meta_ctx, _ = !global_substitution in
  match OL.lexp_whnf lsort (ectx_to_lctx ctx) meta_ctx with
  | Sort (_, _) -> () (* All clear!  *)
  | _ -> let typestr = lexp_string ltp  ^ " : " ^ lexp_string lsort in
        match var with
        | None -> lexp_error (lexp_location ltp) ltp
                            ("`" ^ typestr ^ "` is not a proper type")
        | Some (l, name)
          -> lexp_error l ltp
                       ("Type of `" ^ name ^ "` is not a proper type: "
                        ^ typestr)

let elab_check_proper_type (ctx : elab_context) ltp var =
  try elab_check_sort ctx (OL.check (ectx_to_lctx ctx) ltp) var ltp
  with e -> print_string "Exception while checking type `";
           lexp_print ltp;
           (match var with
            | None -> ()
            | Some (_, name)
              -> print_string ("` of var `" ^ name ^"`\n"));
           print_lexp_ctx (ectx_to_lctx ctx);
           raise e

let elab_check_def (ctx : elab_context) var lxp ltype =
  let lctx = ectx_to_lctx ctx in
  let loc = lexp_location lxp in

  let ltype' = try OL.check lctx lxp
    with e ->
      lexp_error loc lxp "Error while type-checking";
      print_lexp_ctx (ectx_to_lctx ctx);
      raise e in
  (* FIXME: conv_p fails too often, e.g. it fails to see that `Type` is
   * convertible to `Type_0`, because it doesn't have access to lctx. *)
  if true (* OL.conv_p ltype ltype' *) then
    elab_check_proper_type ctx ltype (Some var)
  else
    (debug_messages fatal loc "Type check error: ¡¡ctx_define error!!" [
      (lexp_string lxp) ^ "!: " ^ (lexp_string ltype);
       "                    because";
      (lexp_string (OL.check lctx lxp)) ^ "!= " ^ (lexp_string ltype);])

let ctx_extend (ctx: elab_context) (var : vdef option) def ltype =
  elab_check_proper_type ctx ltype var;
  ectx_extend ctx var def ltype

let ctx_define (ctx: elab_context) var lxp ltype =
  elab_check_def ctx var lxp ltype;
  env_extend ctx var (LetDef lxp) ltype

let ctx_define_rec (ctx: elab_context) decls =
  let nctx = ectx_extend_rec ctx decls in
  let _ = List.fold_left (fun n (var, lxp, ltp)
                          -> elab_check_proper_type
                              nctx (push_susp ltp (S.shift n)) (Some var);
                            n - 1)
                         (List.length decls)
                         decls in
  let _ = List.fold_left (fun n (var, lxp, ltp)
                          -> elab_check_def nctx var lxp
                                           (push_susp ltp (S.shift n));
                            n - 1)
                         (List.length decls)
                         decls in
  nctx

(*  The main job of lexp (currently) is to determine variable name (index)
 *  and to regroup type specification with their variable
 *
 *  elab_context is composed of two environment: senv and env.
 *  the senv environment is used to find the correct debruijn index
 *  while the env environment is used to save variable information.
 *  the env environment look a lot like the runtime environment that will be
 *  used in the eval section.
 *
 *  While most of the time senv and env will be synchronised it is
 *  possible for env to hold more variables than senv since senv is a map
 *  which does not allow multiple definition while env does.
 *
 *)

(*
 *      Type Inference
 * --------------------- *)
(* Parsing a Pexp into an Lexp is really "elaboration", i.e. it needs to
 * infer the types and perform macro-expansion.  For won't really
 * do any of that, but we can already start structuring it accordingly.
 *
 * More specifically, we do it with 2 mutually recursive functions:
 * one takes a Pexp along with its expected type and return an Lexp
 * of that type (hopefully), whereas the other takes a Pexp and
 * infers its type (which it returns along with the Lexp).
 * This is the idea of "bidirectional type checking", which minimizes
 * the amount of "guessing" and/or annotations.  Basically guessing/annotations
 * is only needed at those few places where the code is not fully-normalized,
 * which in normal programs is only in "let" definitions.
 * So the rule of thumbs are:
 * - use lexp_p_infer for destructors, and use lexp_p_check for constructors.
 * - use lexp_p_check whenever you can.
 *)


<<<<<<< HEAD
let build_var name ctx =
    let type0_idx = senv_lookup name ctx in
        Var((dloc, name), type0_idx)

let mkMetavar t =
  let meta = Unif.create_metavar () in
  let name = "__metavar" (* ^ (string_of_int meta) *) in
  Metavar (meta, S.Identity, (Util.dummy_location, name), t)

let mkMetalevel () =
  let meta = Unif.create_metavar () in
  let name = "__metalevel" (* ^ (string_of_int meta) *) in
  Metavar (meta, S.Identity, (Util.dummy_location, name),
           Sort (dummy_location, StypeLevel))

let mkMetatype () = mkMetavar (mkMetalevel ())

=======
>>>>>>> cf261607
let rec _lexp_p_infer (p : pexp) (ctx : elab_context) trace: lexp * ltype =
  Debug_fun.do_debug (fun () ->
      prerr_endline ("[StackTrace] ------------------------------------------");
      prerr_endline ("[StackTrace] let _lexp_p_infer p ctx i");
      prerr_endline ("[StackTrace] p        = " ^ pexp_string p);
      prerr_endline ("[StackTrace] ctx      = ???");
      (* prerr_endline ("[StackTrace] i        = " ^ string_of_int trace); *)
      (* prerr_endline (Printexc.raw_backtrace_to_string (Printexc.get_callstack 20)); *)
      prerr_endline ("[StackTrace] ------------------------------------------");
      ());

    let trace = ((OL.Pexp p)::trace) in
    let tloc = pexp_location p in
    let lexp_infer p ctx = _lexp_p_infer p ctx trace in

    (* Save current trace in a global variable.  If an error occur,
       we will be able to retrieve the most recent trace and context.  *)
    _global_lexp_ctx := ctx;
    _global_lexp_trace := trace;

    match p with
    (* Block/String/Integer/Float.  *)
    | Pimm v
      -> (Imm(v),
         match v with
         | Integer _ -> type_int
         | Float _   -> type_float
         | String _  -> type_string;
         | _ -> pexp_error tloc p "Could not find type";
               dltype)

    (* Symbol i.e identifier.  *)
    | Pvar (loc, name)
      -> (try
           let idx = (senv_lookup name ctx) in
           let lxp = (make_var name idx loc) in

           (* Search type.  *)
           let ltp = env_lookup_type ctx ((loc, name), idx) in
           lxp, ltp (* Return Macro[22] *)

         with Not_found ->
           (pexp_error loc p ("The variable: `" ^ name ^ "` was not declared");
            (* Error recovery. The -1 index will raise an error later on *)
            (make_var name (-1) loc), dltype))

    (* Let, Variable declaration + local scope.  *)
    | Plet (loc, decls, body)
      -> let declss, nctx = _lexp_decls decls ctx trace in
        let bdy, ltp = lexp_infer body nctx in
        let s = List.fold_left (OL.lexp_defs_subst loc) S.identity declss in
        (lexp_let_decls declss bdy nctx trace),
        mkSusp ltp s

    (* ------------------------------------------------------------------ *)
    | Parrow (kind, ovar, tp, loc, expr)
      -> let ltp = lexp_type_infer tp ctx ovar trace in
        let nctx = ectx_extend ctx ovar Variable ltp in

        let lxp = lexp_type_infer expr nctx None trace in

        let v = Arrow(kind, ovar, ltp, tloc, lxp) in
        v, type0

    | Pinductive (label, formal_args, ctors)
      -> let nctx = ref ctx in
        (* (arg_kind * pvar * pexp option) list *)
        let formal = List.map (fun (kind, var, opxp)
                               -> let ltp, _ = match opxp with
                                   | Some pxp -> _lexp_p_infer pxp !nctx trace
                                   | None -> dltype, dltype in

                                 nctx := env_extend !nctx var Variable ltp;
                                 (kind, var, ltp))
                              formal_args in

        let nctx = !nctx in
        let ltp = List.fold_left (fun tp (kind, v, ltp)
                                  -> (Arrow (kind, Some v, ltp, tloc, tp)))
                                 (* FIXME: See OL.check for how to
                                  * compute the real target sort
                                  * (not always type0).  *)
                                 type0 (List.rev formal) in

        let map_ctor = lexp_parse_inductive ctors nctx trace in
        let v = Inductive(tloc, label, formal, map_ctor) in
        v, ltp

    (* This case can be inferred *)
    (* | Plambda (kind, var, optype, body)
     *   -> let ltp, _ = match optype with
     *       | Some ptype -> lexp_infer ptype ctx
     *       (\* This case must have been lexp_p_check *\)
     *       | None -> pexp_error tloc p "Lambda require type annotation";
     *                dltype, dltype in
     *
     *     let nctx = env_extend ctx var Variable ltp in
     *     let lbody, lbtp = lexp_infer body nctx in
     *
     *     let lambda_type = Arrow(kind, None, ltp, tloc, lbtp) in
     *     Lambda(kind, var, ltp, lbody), lambda_type *)

    | Pcall (fname, _args) -> lexp_call fname _args ctx trace

    | Pcons(t, sym)
      -> let idt, _ = lexp_infer t ctx in
        let (loc, cname) = sym in
        let meta_ctx, _ = !global_substitution in

        (* Get constructor args.  *)
        let formal, args = match OL.lexp_whnf idt
                                              (ectx_to_lctx ctx) meta_ctx with
          | Inductive(_, _, formal, ctor_def) as lxp
            -> (try formal, (SMap.find cname ctor_def)
               with Not_found ->
                 lexp_error loc lxp
                            ("Constructor \"" ^ cname ^ "\" does not exist");
                 [], [])

          | lxp -> lexp_error loc lxp ("`" ^ lexp_string idt
                                      ^ "` is not an inductive type");
                  [], [] in

        (* Build Arrow type.  *)
        let target = if formal = [] then
                       push_susp idt (S.shift (List.length args))
                     else
                       let targs, _
                         = List.fold_right
                             (fun (ak, v, _) (targs, i)
                              -> ((ak, Var (v, i)) :: targs,
                                 i - 1))
                             formal
                             ([], List.length formal + List.length args - 1) in
                       Call (push_susp idt (S.shift (List.length formal
                                                     + List.length args)),
                             targs) in
        let cons_type
          = List.fold_left (fun ltp (kind, v, tp)
                            -> Arrow (kind, v, tp, loc, ltp))
                           target
                           (List.rev args) in

        (* Add Aerasable arguments.  *)
        let cons_type = List.fold_left
                          (fun ltp (kind, v, tp)
                           -> Arrow (Aerasable, Some v, tp, loc, ltp))
                          cons_type (List.rev formal) in

        Cons(idt, sym), cons_type

    | Phastype (_, pxp, ptp)
      -> let ltp = lexp_type_infer ptp ctx None trace in
        (_lexp_p_check pxp ltp ctx trace), ltp

    | (Plambda _ | Pcase _ | Pmetavar _)
      -> let t = mkMetatype () in
         let lxp = _lexp_p_check p t ctx trace in
         (lxp, t)

    | _ -> pexp_fatal tloc p "Unhandled Pexp"

and lexp_type_infer pexp ectx var trace =
  let t, s = _lexp_p_infer pexp ectx trace in
  elab_check_sort ectx s var t;
  t

and lexp_let_decls declss (body: lexp) ctx i =
  List.fold_right (fun decls lxp -> Let (dloc, decls, lxp))
                  declss body

and _lexp_p_check (p : pexp) (t : ltype) (ctx : elab_context) trace: lexp =

    let trace = ((OL.Pexp p)::trace) in
  Debug_fun.do_debug (fun () ->
      prerr_endline ("[StackTrace] ------------------------------------------");
      prerr_endline ("[StackTrace] let _lexp_p_check p t ctx i");
      prerr_endline ("[StackTrace] p        = " ^ pexp_string p);
      prerr_endline ("[StackTrace] t        = " ^ lexp_string t);
      prerr_endline ("[StackTrace] ctx      = ???");
      (* prerr_endline ("[StackTrace] i        = " ^ string_of_int trace); *)
      prerr_endline ("[StackTrace] ------------------------------------------");
      ());
    let tloc = pexp_location p
    in
    let lexp_infer p ctx = _lexp_p_infer p ctx trace in
    let lexp_check p ltp ctx = _lexp_p_check p ltp ctx trace in

    (* Safe current trace in a global variable. If an error occur,
       we will be able to retrieve the most recent trace and context *)
    _global_lexp_ctx := ctx;
    _global_lexp_trace := trace;

    let unify_with_arrow lxp kind var aty subst =
      let body = mkMetatype () in
      let arg = match aty with
        | None -> mkMetatype ()
        | Some paty
          -> let laty, lasort = lexp_infer paty ctx in
            elab_check_sort ctx lasort (Some var) laty;
            laty in
      let arrow = Arrow (kind, None, arg, Util.dummy_location, body) in
      match Unif.unify arrow lxp subst with
      | Some subst -> global_substitution := subst; arg, body
      | None       -> lexp_error tloc lxp ("Type " ^ lexp_string lxp
                                          ^ " and "
                                          ^ lexp_string arrow
                                          ^ " does not match");
                     dltype, dltype

    in
    let infer_lambda_body kind var aty body subst =
      (* Read var type from the provided type *)
      let meta_ctx, _ = !global_substitution in
      let ltp, lbtp = match OL.lexp_whnf t (ectx_to_lctx ctx) meta_ctx with
        | Arrow(kind, _, ltp, _, lbtp)
          (* FIXME: Check `conv_p aty ltp`!  *)
          -> ltp, lbtp
        | lxp -> unify_with_arrow lxp kind var aty subst in

      let nctx = env_extend ctx var Variable ltp in
      let lbody = lexp_check body lbtp nctx in
      Lambda(kind, var, ltp, lbody)

    in
    let subst, _ = !global_substitution in
    match p with
    | Plambda (kind, var, aty, body)
      -> infer_lambda_body kind var aty body subst

    (* This is mostly for the case where no branches are provided *)
    | Pcase (loc, target, branches)
      -> lexp_case t (loc, target, branches) ctx trace

    (* FIXME: Handle *macro* pcalls here! *)
    (* | Pcall (fname, _args) -> *)

    | Pmetavar _ -> mkMetavar t

    | _ -> lexp_p_infer_and_check p ctx t trace

and lexp_p_infer_and_check pexp ctx t i =
  let (e, inferred_t) = _lexp_p_infer pexp ctx i in
  (match e with
   (* Built-in is a dummy function with no type. We cannot check
    * Built-in *)
   | Builtin _ -> ()
   | _ ->
      let subst, _ = !global_substitution in
      match Unif.unify inferred_t t subst with
      | Some subst -> global_substitution := subst
      | None
        -> debug_msg (
              Debug_fun.do_debug (fun () ->
                  prerr_endline ("0 pxp " ^ pexp_string pexp);
                  ());
              print_string "1 exp "; lexp_print e; print_string "\n";
              print_string "2 inf "; lexp_print inferred_t; print_string "\n";
              print_string "3 ann "; lexp_print t; print_string "\n";
              lexp_warning (pexp_location pexp) e
                           "Type Mismatch inferred != Annotation"));
  e

(* Lexp.case can sometimes be inferred, but we prefer to always check.  *)
and lexp_case rtype (loc, target, ppatterns) ctx i =
    (* FIXME: check if case is exhaustive  *)
    (* Helpers *)

  let lexp_infer p ctx = _lexp_p_infer p ctx i in

  let pat_string p = sexp_string (pexp_u_pat p) in

    let uniqueness_warn pat =
      warning (pexp_pat_location pat)
              ("Pattern " ^ pat_string pat
               ^ " is a duplicate.  It will override previous pattern.") in

    let check_uniqueness pat name map =
        try let _ = SMap.find name map in uniqueness_warn pat
            with e -> () in

    (* get target and its type *)
    let tlxp, tltp = lexp_infer target ctx in
    let meta_ctx, _ = !global_substitution in
    (* FIXME: We need to be careful with whnf: while the output is equivalent
     * to the input, it's not necessarily as readable.  So try to reuse the
     * "non-whnf" form whenever possible.  *)
    let call_split e = match (OL.lexp_whnf e (ectx_to_lctx ctx) meta_ctx) with
      | Call (f, args) -> (f, args)
      | _ -> (e,[]) in
    let it, targs = call_split tltp in
    let constructors = match OL.lexp_whnf it (ectx_to_lctx ctx) meta_ctx with
      | Inductive (_, _, fargs, constructors)
        -> assert (List.length fargs = List.length targs);
          constructors
      | _ -> lexp_error (pexp_location target) tlxp
                       ("Can't `case` on objects of this type: "
                        ^ lexp_string tltp);
            SMap.empty in

    (*  Read patterns one by one *)
    let fold_fun (lbranches, dflt) (pat, pexp) =

      let add_default v =
        (if dflt != None then uniqueness_warn pat);
        let nctx = ctx_extend ctx v Variable tltp in
        let rtype' = mkSusp rtype (S.shift (M.length (ectx_to_lctx nctx)
                                            - M.length (ectx_to_lctx ctx))) in
        let lexp = _lexp_p_check pexp rtype' nctx i in
        lbranches, Some (v, lexp) in

      let add_branch pctor pargs =
        let loc = pexp_location pctor in
        let lctor, _ = _lexp_p_infer pctor ctx i in
        let meta_ctx, _ = !global_substitution in
        match OL.lexp_whnf lctor (ectx_to_lctx ctx) meta_ctx with
        | Cons (it', (_, cons_name))
          -> let _ = if OL.conv_p it' it then ()
                    else lexp_error loc lctor
                                    ("Expected pattern of type `"
                                     ^ lexp_string it ^ "` but got `"
                                    ^ lexp_string it' ^ "`") in
            let _ = check_uniqueness pat cons_name lbranches in
            let cons_args
              = try SMap.find cons_name constructors
                with Not_found
                     -> lexp_error loc lctor
                                  ("`" ^ (lexp_string it)
                                   ^ "` does not have a `"
                                   ^ cons_name ^ "` constructor");
                       [] in

            let subst = List.fold_right (fun (_, t) s -> S.cons t s)
                                        targs S.identity in
            let rec make_nctx ctx fargs s pargs cargs = match pargs, cargs with
              | [], [] -> ctx, List.rev fargs
              | (_, pat)::_, []
                -> lexp_error loc lctor
                             "Too many arguments to the constructor";
                  make_nctx ctx fargs s [] []
              | (None, Ppatany _)::pargs, (Aexplicit, _, fty)::cargs
                -> let nctx = ctx_extend ctx None Variable (mkSusp fty s) in
                  make_nctx nctx ((Aexplicit, None)::fargs)
                            (ssink vdummy s) pargs cargs
              | (None, Ppatsym v)::pargs, (Aexplicit, _, fty)::cargs
                -> let nctx = ctx_extend ctx (Some v) Variable (mkSusp fty s) in
                  make_nctx nctx ((Aexplicit, Some v)::fargs)
                            (ssink v s) pargs cargs
              | (_, Ppatcons (p, _))::pargs, cargs
                -> lexp_error (pexp_location p) lctor
                             "Nested patterns not supported!";
                  make_nctx ctx fargs s pargs cargs
              | pargs, (ak, _, fty)::cargs
                -> let nctx = ctx_extend ctx None Variable (mkSusp fty s) in
                  make_nctx nctx ((ak, None)::fargs)
                            (ssink vdummy s) pargs cargs in
            let nctx, fargs = make_nctx ctx [] subst pargs cons_args in
            let rtype' = mkSusp rtype
                                (S.shift (M.length (ectx_to_lctx nctx)
                                          - M.length (ectx_to_lctx ctx))) in
            let lexp = _lexp_p_check pexp rtype' nctx i in
            SMap.add cons_name (loc, fargs, lexp) lbranches,
            dflt
        | _ -> lexp_error loc lctor "Not a constructor"; lbranches, dflt
      in

      match pat with
      | Ppatany _ -> add_default None
      | Ppatsym ((_, name) as var)
        -> (try let idx = senv_lookup name ctx in
               let meta_ctx, _ = !global_substitution in
               match OL.lexp_whnf (Var (var, idx))
                                  (ectx_to_lctx ctx) meta_ctx with
               | Cons _         (* It's indeed a constructor!  *)
                 -> add_branch (Pvar var) []
               | _ -> add_default (Some var) (* A named default branch.  *)
           with Not_found -> add_default (Some var))

      | Ppatcons (pctor, pargs) -> add_branch pctor pargs in

    let (lpattern, dflt) =
        List.fold_left fold_fun (SMap.empty, None) ppatterns in

    Case (loc, tlxp, rtype, lpattern, dflt)

(*  Identify Call Type and return processed call *)
and lexp_call (func: pexp) (sargs: sexp list) ctx i =
  Debug_fun.do_debug (fun () ->
      prerr_endline ("[StackTrace] ------------------------------------------");
      prerr_endline ("[StackTrace] let lexp_call func sargs ctx i");
      prerr_endline ("[StackTrace] func     = " ^ pexp_string func);
      prerr_endline ("[StackTrace] sargs    = ???");
      prerr_endline ("[StackTrace] ctx      = ???");
      (* prerr_endline ("[StackTrace] i        = " ^ string_of_int trace); *)
      prerr_endline ("[StackTrace] ------------------------------------------");
      ());
    let loc = pexp_location func in
    let meta_ctx, _ = !global_substitution in

    let lexp_infer p ctx = _lexp_p_infer p ctx i in
    let lexp_check p ltp ctx = _lexp_p_check p ltp ctx i in

    (*  Vanilla     : sqr is inferred and (lambda x -> x * x) is returned
     *  Macro       : sqr is returned
     *  Constructor : a constructor is returned
     *  Anonymous   : lambda                                                  *)

    (* retrieve function's body (sqr 3) sqr is a Pvar() *)
    let body, ltp = lexp_infer func ctx in
    let ltp = nosusp ltp in

    let rec handle_fun_args largs sargs ltp =
    Debug_fun.do_debug (fun () ->
        print_endline ">>>>>>>>>>>>>>>>>>>>>>>>>>>>>>>>>>>>>>";
        print_lexp_ctx (ectx_to_lctx ctx);
        flush stdout;
        prerr_endline "<<<<<<<<<<<<<<<<<<<<<<<<<<<<<<<<<<<<<<";
        print_newline ();(););
      match sargs with
      | [] -> largs, ltp
      | (Node (Symbol (_, "_:=_"), [Symbol (_, aname); sarg])) :: sargs
        (* Explicit-implicit argument.  *)
        -> (match OL.lexp_whnf ltp (ectx_to_lctx ctx) meta_ctx with
           | Arrow (ak, Some (_, aname'), arg_type, _, ret_type)
                when aname = aname'
             -> let parg = pexp_parse sarg in
               let larg = lexp_check parg arg_type ctx in
               handle_fun_args ((ak, larg) :: largs) sargs
                               (L.mkSusp ret_type (S.substitute larg))
           | _ -> fatal (sexp_location sarg)
                       ("Explicit-implicit arg `" ^ aname ^ "` to non-function "
                        ^ "(type = " ^ (lexp_string ltp) ^ ")"))
      | sarg :: sargs
        (*  Process Argument *)
        -> (match OL.lexp_whnf ltp (ectx_to_lctx ctx) meta_ctx with
           | Arrow (Aexplicit, _, arg_type, _, ret_type)
             -> let parg = pexp_parse sarg in
               let larg = _lexp_p_check parg arg_type ctx i in
               handle_fun_args ((Aexplicit, larg) :: largs) sargs
                               (L.mkSusp ret_type (S.substitute larg))
           | Arrow (kind, _, arg_type, _, ret_type)
             -> let larg = mkMetavar arg_type in
               handle_fun_args ((kind, larg) :: largs) (sarg::sargs)
                               (L.mkSusp ret_type (S.substitute larg))

           | t ->
              print_lexp_ctx (ectx_to_lctx ctx);
              lexp_fatal (sexp_location sarg) t
                ("Explicit arg `" ^ sexp_string sarg ^
                 "` to non-function (type = " ^ lexp_string ltp ^ ")")) in

    let handle_funcall () =
      (* Here we use lexp_whnf on actual code, but it's OK
       * because we only use the result when it's a "predefined constant".  *)
      match OL.lexp_whnf body (ectx_to_lctx ctx) meta_ctx with
      | Builtin((_, "Built-in"), _)
        -> (
        (* ------ SPECIAL ------ *)
        match !_parsing_internals, sargs with
        | true, [String (_, str)] ->
          Builtin((loc, str), ltp), ltp

        | true, [String (_, str); stp] ->
           let ptp = pexp_parse stp in
           let ltp, _ = lexp_infer ptp ctx in
           Builtin((loc, str), ltp), ltp

        | true, _ -> error loc "Wrong Usage of `Built-in`";
          dlxp, dltype

        | false, _ -> error loc "Use of `Built-in` in user code";
          dlxp, dltype)

      | e ->
        (*  Process Arguments *)
        let largs, ret_type = try handle_fun_args [] sargs ltp
          with Internal_error m -> print_string ( ( lexp_string e ) ^ "---\n" );
            List.iter (fun s ->  Sexp.sexp_print s; print_newline () ) sargs;
            print_endline (">>>" ^ lexp_string ltp);
            raise (Internal_error m)
        in
        Call (body, List.rev largs), ret_type in

    let handle_macro_call () =
      let sxp = match lexp_expand_macro body sargs ctx i with
          | Vsexp(sxp) -> sxp
          (* Those are sexp converted by the eval function *)
          | Vint(i)    -> Integer(dloc, i)
          | Vstring(s) -> String(dloc, s)
          | Vfloat(f)  -> Float(dloc, f)
          | v          ->
            value_fatal loc v "Macro_ expects `(List Sexp) -> Sexp`" in

      let pxp = pexp_parse sxp in
        lexp_infer pxp ctx  in

    (* This is the builtin Macro type *)
    let macro_type, macro_disp = match get_predef_option "Macro" ctx with
      | Some lxp -> OL.lexp_whnf lxp (ectx_to_lctx ctx) meta_ctx, true
      (* When type.typer is being parsed and the predef is not yet available *)
      | None -> dltype, false     in

    (* determine function type *)
    match func, ltp with
      | macro, _ when (macro_disp
                       (* FIXME: This call to lexp_whnf shouldn't be needed!  *)
                       && OL.conv_p (OL.lexp_whnf ltp (ectx_to_lctx ctx)
                                                 meta_ctx)
                                   macro_type) -> (
        match macro with
          | Pvar(l, name) when is_builtin_macro name ->
            let pargs = List.map pexp_parse sargs in
            let largs = _lexp_parse_all pargs ctx i in
              (get_macro_impl loc name) loc largs ctx ltp

          (* true macro *)
          | _ ->
            handle_macro_call ())

      (* FIXME: Handle special-forms here as well!  *)
      | _ -> handle_funcall ()

(*  Parse inductive type definition.  *)
and lexp_parse_inductive ctors ctx i =
  Debug_fun.do_debug (fun () ->
      prerr_endline ("[StackTrace] ------------------------------------------");
      prerr_endline ("[StackTrace] let lexp_parse_inductive ctors ctx i");
      prerr_endline ("[StackTrace] ctors    = ???");
      prerr_endline ("[StackTrace] ctx      = ???");
      (* prerr_endline ("[StackTrace] i        = " ^ string_of_int trace); *)
      prerr_endline ("[StackTrace] ------------------------------------------");
      ());
    let lexp_parse p ctx = _lexp_p_infer p ctx i in

    let make_args (args:(arg_kind * pvar option * pexp) list) ctx
        : (arg_kind * vdef option * ltype) list =
        let rec loop args acc ctx =
            match args with
                | [] -> (List.rev acc)
                | hd::tl -> begin
                    match hd with
                    | (kind, var, exp) ->
                       let lxp, _ = lexp_parse exp ctx in
                       let nctx = ectx_extend ctx var Variable dltype in
                       loop tl ((kind, var, lxp)::acc) nctx
                  end in
        loop args [] ctx in

    List.fold_left
      (fun lctors ((_, name), args) ->
        SMap.add name (make_args args ctx) lctors)
      SMap.empty ctors

(* Macro declaration handling, return a list of declarations
 * to be processed *)
and lexp_expand_macro macro_funct sargs ctx trace =

  (* Build the function to be called *)
  let macro_expand = get_predef "expand_macro_" ctx in
  let args = [(Aexplicit, macro_funct); (Aexplicit, (olist2tlist_lexp sargs ctx))] in

  let macro = Call(macro_expand, args) in
  let emacro = OL.erase_type macro in
  let rctx = from_lctx ctx in

  (* eval macro *)
  let vxp = try _eval emacro rctx (trace, [])
    with e -> print_eval_trace None; raise e in
    (* Return results *)
    (* Vint/Vstring/Vfloat might need to be converted to sexp *)
      vxp

and lexp_decls_macro (loc, mname) sargs ctx: (pdecl list * elab_context) =
   try (* Lookup macro declaration *)
      let idx = senv_lookup mname ctx in
      let ltp = env_lookup_type ctx ((loc, mname), idx) in
      let lxp = env_lookup_expr ctx ((loc, mname), idx) in

      (* lxp has the form (Call (Var(_, "Macro_"), [(_, function)]))
       * We need the function so we can call it later *)
      let body, mfun = match lxp with
        | Some (Call(_, [(_, lxp)]) as e) -> e, lxp
        | Some lxp -> lxp, lxp
        | None -> fatal loc "expression does not exist" in

      (* Special Form *)
        match mfun with
          | Var((_, "add-attribute"), _) ->(
            (* Builtin macro *)
            let pargs = List.map pexp_parse sargs in
            let largs = _lexp_parse_all pargs ctx [] in

            (* extract info *)
            let var, att, fn = match largs with
              | [Var((_, vn), vi); Var((_, an), ai); fn] -> (vi, vn), (ai, an), fn
              | _ -> fatal loc "add-attribute expects 3 args" in

            let ctx = add_property ctx var att fn in

            (* FIXME: We need to have something in lexp to represent this
             * add-attribute operation!  *)
              [], ctx)

          | _ ->(
            let ret = lexp_expand_macro body sargs ctx [] in

            (* convert typer list to ocaml *)
            let decls = tlist2olist [] ret in

            (* extract sexp from result *)
            let decls = List.map (fun g ->
              match g with
                | Vsexp(sxp) -> sxp
                | _ -> value_fatal loc g "Macro expects sexp list") decls in

            (* read as pexp_declaraton *)
            pexp_decls_all decls, ctx)
  with _ ->
    fatal loc ("Macro `" ^ mname ^ "`not found")

(*  Parse let declaration *)
and lexp_p_decls decls ctx = _lexp_decls decls ctx []

and lexp_check_decls (ectx : elab_context) (* External context.  *)
                     (nctx : elab_context) (* Context with type declarations. *)
                     (defs : (vdef * pexp * ltype) list)
    : (vdef * lexp * ltype) list * elab_context =
  let declmap = List.fold_right
                  (fun ((_, vname) as v, pexp, ltp) map ->
                    let i = senv_lookup vname nctx in
                    let adjusted_ltp = push_susp ltp (S.shift (i + 1)) in
                    IntMap.add i (v, _lexp_p_check pexp adjusted_ltp nctx [], ltp)
                               map)
                  defs IntMap.empty in
  let decls = List.rev (List.map (fun (_, d) -> d) (IntMap.bindings declmap)) in
  decls, ctx_define_rec ectx decls


and lexp_decls_1
      (pdecls : pdecl list)
      (ectx : elab_context)                       (* External ctx.  *)
      (nctx : elab_context)                       (* New context.  *)
      (pending_decls : (location * ltype) SMap.t) (* Pending type decls. *)
      (pending_defs : (vdef * pexp * ltype) list) (* Pending definitions. *)
    : (vdef * lexp * ltype) list * pdecl list * elab_context =

  match pdecls with
  | [] -> (if not (SMap.is_empty pending_decls) then
            let (s, (l, _)) = SMap.choose pending_decls in
              error l ("Variable `" ^ s ^ "` declared but not defined!")
          else
            assert (pending_defs == []));
         [], [], nctx

  | Ptype ((l, vname) as v, ptp) :: pdecls
    -> let (ltp, lsort) = _lexp_p_infer ptp nctx [] in
      if SMap.mem vname pending_decls then
        (error l ("Variable `" ^ vname ^ "` declared twice!");
         lexp_decls_1 pdecls ectx nctx pending_decls pending_defs)
      else if List.exists (fun ((_, vname'), _, _) -> vname = vname')
                          pending_defs then
        (error l ("Variable `" ^ vname ^ "` already defined!");
         lexp_decls_1 pdecls ectx nctx pending_decls pending_defs)
      else (elab_check_sort nctx lsort (Some v) ltp;
            lexp_decls_1 pdecls ectx
                         (env_extend nctx v ForwardRef ltp)
                         (SMap.add vname (l, ltp) pending_decls)
                         pending_defs)

  | Pexpr ((l, vname) as v, pexp) :: pdecls
       when SMap.is_empty pending_decls
    -> assert (pending_defs == []);
      assert (ectx == nctx);
      let (lexp, ltp) = _lexp_p_infer pexp nctx [] in
      (* Lexp decls are always recursive, so we have to shift by 1 to account
       * for the extra var (ourselves).  *)
      [(v, push_susp lexp (S.shift 1), ltp)], pdecls,
      env_extend nctx v (LetDef lexp) ltp

  | Pexpr ((l, vname) as v, pexp) :: pdecls
    -> (try let (_, ltp) = SMap.find vname pending_decls in
           let pending_decls = SMap.remove vname pending_decls in
           let pending_defs = ((v, pexp, ltp) :: pending_defs) in
           if SMap.is_empty pending_decls then
             let decls, nctx = lexp_check_decls ectx nctx pending_defs in
             decls, pdecls, nctx
           else
             lexp_decls_1 pdecls ectx nctx pending_decls pending_defs

       with Not_found ->
         error l ("`" ^ vname ^ "` defined but not declared!");
         lexp_decls_1 pdecls ectx nctx pending_decls pending_defs)

  | Pmcall ((l, _) as v, sargs) :: pdecls
   -> ((* expand macro and get the generated declarations *)
      let pdecls', nctx' = lexp_decls_macro v sargs nctx in

      if nctx == nctx' then
        (* Plain macro expansion!  *)
        lexp_decls_1 (List.append pdecls' pdecls) ectx nctx
                     pending_decls pending_defs

      else if ectx == nctx then
        (assert (SMap.is_empty pending_decls);
         assert (pending_defs = []);

         lexp_decls_1 (List.append pdecls' pdecls) ectx nctx'
                      pending_decls pending_defs)

      else fatal l "Context changed in already changed context")


and _lexp_decls pdecls ctx i: ((vdef * lexp * ltype) list list * elab_context) =
  if pdecls = [] then [], ctx else
    let decls, pdecls, nctx = lexp_decls_1 pdecls ctx ctx SMap.empty [] in
    let declss, nnctx = _lexp_decls pdecls nctx i in
    decls :: declss, nnctx

and lexp_decls_toplevel decls ctx =
  _lexp_decls decls ctx []

and _lexp_parse_all (p: pexp list) (ctx: elab_context) i : lexp list =

    let rec loop (plst: pexp list) ctx (acc: lexp list) =
        match plst with
            | [] -> (List.rev acc)
            | pe :: plst  -> let lxp, _ = _lexp_p_infer pe ctx i in
                    (loop plst ctx (lxp::acc)) in

    (loop p ctx [])


and print_lexp_trace (trace : (OL.pexporlexp list) option) =
  print_trace " ELAB TRACE " trace !_global_lexp_trace

(*  Only print var info *)
and lexp_print_var_info ctx =
    let ((m, _), env, _) = ctx in
    let n = Myers.length env in

    for i = 0 to n - 1 do (
        let (_, (_, name), exp, tp) = Myers.nth i env in
        print_int i; print_string " ";
        print_string name; (*   name must match *)
        print_string " = ";
         (match exp with
             | None -> print_string "<var>"
             | Some exp -> lexp_print exp);
        print_string ": ";
        lexp_print tp;
        print_string "\n")
    done

(* Those call reinitialize the calltrace *)
let lexp_parse_all p ctx = _lexp_parse_all p ctx []

let lexp_p_check (p : pexp) (t : ltype) (ctx : elab_context): lexp =
  _lexp_p_check p t ctx []

let lexp_p_infer (p : pexp) (ctx : elab_context): lexp * ltype =
    _lexp_p_infer p ctx []


(*      Default context with builtin types
 * --------------------------------------------------------- *)

(* Make lxp context with built-in types *)
let default_lctx, default_rctx =

      (* Empty context *)
      let lctx = make_elab_context in
      let lctx = ctx_define lctx (dloc, "Type1") type1 type2 in
      let lctx = ctx_define lctx (dloc, "Type") type0 type1 in
      (* FIXME: Add builtins directly here.  *)
      let lxp = Builtin((dloc, "Built-in"), type0) in
      let lctx = ctx_define lctx (dloc, "Built-in") lxp type0 in

      (* Read BTL files *)
      let pres = prelex_file (!btl_folder ^ "types.typer") in
      let sxps = lex default_stt pres in
      let nods = sexp_parse_all_to_list default_grammar sxps (Some ";") in
      let pxps = pexp_decls_all nods in

      _parsing_internals := true;
          let d, lctx = lexp_p_decls pxps lctx in
      _parsing_internals := false;

      (* dump grouped decls * )
      List.iter (fun decls ->
        print_string "[";
        List.iter (fun ((_, s), _, _) ->
          print_string (s ^ ", ")) decls; print_string "] \n") d; *)

      builtin_size := get_size lctx;

      (* Once default builtin are set we can populate the predef table *)
      let lctx = try
          List.iter (fun name ->
              let idx = senv_lookup name lctx in
              let v = Var((dloc, name), idx) in
              set_predef name (Some v)) predef_name;
      (* -- DONE -- *)
          lctx
      with e ->
        warning dloc "Predef not found";
        lctx in
      let rctx = make_runtime_ctx in
      let rctx = eval_decls_toplevel (List.map OL.clean_decls d) rctx in
        lctx, rctx

(*      String Parsing
 * --------------------------------------------------------- *)

(* Lexp helper *)
let _lexp_expr_str (str: string) (tenv: token_env)
            (grm: grammar) (limit: string option) (ctx: elab_context) =
    let pxps = _pexp_expr_str str tenv grm limit in
        lexp_parse_all pxps ctx

(* specialized version *)
let lexp_expr_str str lctx =
    _lexp_expr_str str default_stt default_grammar (Some ";") lctx

let _lexp_decl_str (str: string) tenv grm limit ctx =
    let pxps = _pexp_decl_str str tenv grm limit in
        lexp_p_decls pxps ctx

(* specialized version *)
let lexp_decl_str str lctx =
    _lexp_decl_str str default_stt default_grammar (Some ";") lctx


(*  Eval String
 * --------------------------------------------------------- *)
(* Because we cant include lparse in eval.ml *)

let _eval_expr_str str lctx rctx silent =
  Debug_fun.do_debug (fun () ->
      prerr_endline ("[StackTrace] ------------------------------------------");
      prerr_endline ("[StackTrace] let _eval_expr_str str lctx rctx silent");
      prerr_endline ("[StackTrace] str = " ^ str);
      prerr_endline ("[StackTrace] lctx = ???");
      prerr_endline ("[StackTrace] rctx = ???");
      prerr_endline ("[StackTrace] silent = " ^ string_of_bool silent);
      prerr_endline ("[StackTrace] ------------------------------------------");
    ());
    let lxps = lexp_expr_str str lctx in
    let elxps = List.map OL.erase_type lxps in
        (eval_all elxps rctx silent)

let eval_expr_str str lctx rctx = _eval_expr_str str lctx rctx false

let eval_decl_str str lctx rctx =
    let lxps, lctx = lexp_decl_str str lctx in
    let elxps = (List.map OL.clean_decls lxps) in
        (eval_decls_toplevel elxps rctx), lctx
<|MERGE_RESOLUTION|>--- conflicted
+++ resolved
@@ -198,11 +198,6 @@
  *)
 
 
-<<<<<<< HEAD
-let build_var name ctx =
-    let type0_idx = senv_lookup name ctx in
-        Var((dloc, name), type0_idx)
-
 let mkMetavar t =
   let meta = Unif.create_metavar () in
   let name = "__metavar" (* ^ (string_of_int meta) *) in
@@ -216,8 +211,6 @@
 
 let mkMetatype () = mkMetavar (mkMetalevel ())
 
-=======
->>>>>>> cf261607
 let rec _lexp_p_infer (p : pexp) (ctx : elab_context) trace: lexp * ltype =
   Debug_fun.do_debug (fun () ->
       prerr_endline ("[StackTrace] ------------------------------------------");
