(*
 *      Typer Compiler
 *
 * ---------------------------------------------------------------------------
 *
 *      Copyright (C) 2011-2016  Free Software Foundation, Inc.
 *
 *   Author: Pierre Delaunay <pierre.delaunay@hec.ca>
 *   Keywords: languages, lisp, dependent types.
 *
 *   This file is part of Typer.
 *
 *   Typer is free software; you can redistribute it and/or modify it under the
 *   terms of the GNU General Public License as published by the Free Software
 *   Foundation, either version 3 of the License, or (at your option) any
 *   later version.
 *
 *   Typer is distributed in the hope that it will be useful, but WITHOUT ANY
 *   WARRANTY; without even the implied warranty of MERCHANTABILITY or FITNESS
 *   FOR A PARTICULAR PURPOSE.  See the GNU General Public License for
 *   more details.
 *
 *   You should have received a copy of the GNU General Public License along
 *   with this program.  If not, see <http://www.gnu.org/licenses/>.
 *
 * ---------------------------------------------------------------------------
 *
 *      Description:
 *          parse pexp expression into lexp
 *
 * --------------------------------------------------------------------------- *)

open Util
open Fmt
open Myers

open Prelexer
open Lexer

open Sexp
open Pexp
open Lexp

open Env
open Debruijn
open Eval

open Grammar
open Builtin

module Unif = Unification

module OL = Opslexp
module EL = Elexp
module SU = Subst

(* Shortcut => Create a Var *)
let make_var name index loc =
    mkVar (((loc, name), index))

(* dummies *)
let dlxp = type0
let dltype = type0
let dloc = dummy_location

let _global_lexp_ctx = ref make_elab_context
let _global_lexp_trace = ref []
let _parsing_internals = ref false
let btl_folder = ref "./btl/"

let warning = msg_warning "LPARSE"
let error = msg_error "LPARSE"
let fatal = msg_fatal "LPARSE"

let root_string () =
  match !_global_lexp_trace with
    | [] -> ""
    | e::_ -> OL.pol_string e

(* Print Lexp name followed by the lexp in itself, finally throw an exception *)
let debug_message error_type type_name type_string loc expr message =
  debug_messages error_type loc
    message [
      (type_name expr) ^ ": " ^ (type_string expr);
      "Root: " ^ (root_string ());
    ]

let lexp_fatal   = debug_message fatal lexp_name lexp_string
let lexp_warning = debug_message warning lexp_name lexp_string
let lexp_error   = debug_message error lexp_name lexp_string
let pexp_fatal   = debug_message fatal pexp_name pexp_string
let pexp_error   = debug_message error pexp_name pexp_string
let value_fatal  = debug_message fatal value_name value_string

(* :-( *)
let global_substitution = ref (empty_subst, [])

let elab_check_sort (ctx : elab_context) lsort var ltp =
  let meta_ctx, _ = !global_substitution in
  match OL.lexp_whnf lsort (ectx_to_lctx ctx) meta_ctx with
  | Sort (_, _) -> () (* All clear!  *)
  | _ -> let typestr = lexp_string ltp  ^ " : " ^ lexp_string lsort in
        match var with
        | None -> lexp_error (lexp_location ltp) ltp
                            ("`" ^ typestr ^ "` is not a proper type")
        | Some (l, name)
          -> lexp_error l ltp
                       ("Type of `" ^ name ^ "` is not a proper type: "
                        ^ typestr)

let elab_check_proper_type (ctx : elab_context) ltp var =
  try elab_check_sort ctx (OL.check (ectx_to_lctx ctx) ltp) var ltp
  with e -> print_string "Exception while checking type `";
           lexp_print ltp;
           (match var with
            | None -> ()
            | Some (_, name)
              -> print_string ("` of var `" ^ name ^"`\n"));
           print_lexp_ctx (ectx_to_lctx ctx);
           raise e

let elab_check_def (ctx : elab_context) var lxp ltype =
  let lctx = ectx_to_lctx ctx in
  let loc = lexp_location lxp in

  let ltype' = try OL.check lctx lxp
    with e ->
      lexp_error loc lxp "Error while type-checking";
      print_lexp_ctx (ectx_to_lctx ctx);
      raise e in
  if OL.conv_p (ectx_to_lctx ctx) ltype ltype' then
    elab_check_proper_type ctx ltype (Some var)
  else
    (debug_messages fatal loc "Type check error: ¡¡ctx_define error!!" [
      (lexp_string lxp) ^ "!: " ^ (lexp_string ltype);
       "                    because";
      (lexp_string (OL.check lctx lxp)) ^ "!= " ^ (lexp_string ltype);])

let ctx_extend (ctx: elab_context) (var : vdef option) def ltype =
  elab_check_proper_type ctx ltype var;
  ectx_extend ctx var def ltype

let ctx_define (ctx: elab_context) var lxp ltype =
  elab_check_def ctx var lxp ltype;
  env_extend ctx var (LetDef lxp) ltype

let ctx_define_rec (ctx: elab_context) decls =
  let nctx = ectx_extend_rec ctx decls in
  let _ = List.fold_left (fun n (var, lxp, ltp)
                          -> elab_check_proper_type
                              nctx (push_susp ltp (S.shift n)) (Some var);
                            n - 1)
                         (List.length decls)
                         decls in
  let _ = List.fold_left (fun n (var, lxp, ltp)
                          -> elab_check_def nctx var lxp
                                           (push_susp ltp (S.shift n));
                            n - 1)
                         (List.length decls)
                         decls in
  nctx

(*  The main job of lexp (currently) is to determine variable name (index)
 *  and to regroup type specification with their variable
 *
 *  elab_context is composed of two environment: senv and env.
 *  the senv environment is used to find the correct debruijn index
 *  while the env environment is used to save variable information.
 *  the env environment look a lot like the runtime environment that will be
 *  used in the eval section.
 *
 *  While most of the time senv and env will be synchronised it is
 *  possible for env to hold more variables than senv since senv is a map
 *  which does not allow multiple definition while env does.
 *
 *)

(*
 *      Type Inference
 * --------------------- *)
(* Parsing a Pexp into an Lexp is really "elaboration", i.e. it needs to
 * infer the types and perform macro-expansion.  For won't really
 * do any of that, but we can already start structuring it accordingly.
 *
 * More specifically, we do it with 2 mutually recursive functions:
 * one takes a Pexp along with its expected type and return an Lexp
 * of that type (hopefully), whereas the other takes a Pexp and
 * infers its type (which it returns along with the Lexp).
 * This is the idea of "bidirectional type checking", which minimizes
 * the amount of "guessing" and/or annotations.  Basically guessing/annotations
 * is only needed at those few places where the code is not fully-normalized,
 * which in normal programs is only in "let" definitions.
 * So the rule of thumbs are:
 * - use lexp_p_infer for destructors, and use lexp_p_check for constructors.
 * - use lexp_p_check whenever you can.
 *)


let mkMetavar t =
  let meta = Unif.create_metavar () in
  let name = "__metavar" (* ^ (string_of_int meta) *) in
  Metavar (meta, S.Identity, (Util.dummy_location, name), t)

let mkMetalevel () =
  let meta = Unif.create_metavar () in
  let name = "__metalevel" (* ^ (string_of_int meta) *) in
  Metavar (meta, S.Identity, (Util.dummy_location, name),
           Sort (dummy_location, StypeLevel))

let mkMetatype () = mkMetavar (mkMetalevel ())

let rec _lexp_p_infer (p : pexp) (ctx : elab_context) trace: lexp * ltype =
  Debug_fun.do_debug (fun () ->
      prerr_endline ("[StackTrace] ------------------------------------------");
      prerr_endline ("[StackTrace] let _lexp_p_infer p ctx i");
      prerr_endline ("[StackTrace] p        = " ^ pexp_string p);
      prerr_endline ("[StackTrace] ctx      = ???");
      (* prerr_endline ("[StackTrace] i        = " ^ string_of_int trace); *)
      (* prerr_endline (Printexc.raw_backtrace_to_string (Printexc.get_callstack 20)); *)
      prerr_endline ("[StackTrace] ------------------------------------------");
      ());

    let trace = ((OL.Pexp p)::trace) in
    let tloc = pexp_location p in
    let lexp_infer p ctx = _lexp_p_infer p ctx trace in

    (* Save current trace in a global variable.  If an error occur,
       we will be able to retrieve the most recent trace and context.  *)
    _global_lexp_ctx := ctx;
    _global_lexp_trace := trace;

    match p with
    (* Block/String/Integer/Float.  *)
    | Pimm v
      -> (mkImm (v),
         match v with
         | Integer _ -> type_int
         | Float _   -> type_float
         | String _  -> type_string;
         | _ -> pexp_error tloc p "Could not find type";
               dltype)

    (* Symbol i.e identifier.  *)
    | Pvar (loc, name)
      -> (try
           let idx = (senv_lookup name ctx) in
           let lxp = (make_var name idx loc) in

           (* Search type.  *)
           let ltp = env_lookup_type ctx ((loc, name), idx) in
           lxp, ltp (* Return Macro[22] *)

         with Not_found ->
           (pexp_error loc p ("The variable: `" ^ name ^ "` was not declared");
            (* Error recovery. The -1 index will raise an error later on *)
            (make_var name (-1) loc), dltype))

    (* Let, Variable declaration + local scope.  *)
    | Plet (loc, decls, body)
      -> let declss, nctx = _lexp_decls decls ctx trace in
        let bdy, ltp = lexp_infer body nctx in
        let s = List.fold_left (OL.lexp_defs_subst loc) S.identity declss in
        (lexp_let_decls declss bdy nctx trace),
        mkSusp ltp s

    (* ------------------------------------------------------------------ *)
    | Parrow (kind, ovar, tp, loc, expr)
      -> let ltp = lexp_type_infer tp ctx ovar trace in
        let nctx = ectx_extend ctx ovar Variable ltp in

        let lxp = lexp_type_infer expr nctx None trace in

        let v = mkArrow(kind, ovar, ltp, tloc, lxp) in
        v, type0

    | Pinductive (label, formal_args, ctors)
      -> let nctx = ref ctx in
        (* (arg_kind * pvar * pexp option) list *)
        let formal = List.map (fun (kind, var, opxp)
                               -> let ltp, _ = match opxp with
                                   | Some pxp -> _lexp_p_infer pxp !nctx trace
                                   | None -> dltype, dltype in

                                 nctx := env_extend !nctx var Variable ltp;
                                 (kind, var, ltp))
                              formal_args in

        let nctx = !nctx in
        let ltp = List.fold_left (fun tp (kind, v, ltp)
                                  -> (mkArrow (kind, Some v, ltp, tloc, tp)))
                                 (* FIXME: See OL.check for how to
                                  * compute the real target sort
                                  * (not always type0).  *)
                                 type0 (List.rev formal) in

        let map_ctor = lexp_parse_inductive ctors nctx trace in
        let v = mkInductive(tloc, label, formal, map_ctor) in
        v, ltp

    (* This case can be inferred *)
<<<<<<< HEAD
    (* | Plambda (kind, var, optype, body)
     *   -> let ltp, _ = match optype with
     *       | Some ptype -> lexp_infer ptype ctx
     *       (\* This case must have been lexp_p_check *\)
     *       | None -> pexp_error tloc p "Lambda require type annotation";
     *                dltype, dltype in
     *
     *     let nctx = env_extend ctx var Variable ltp in
     *     let lbody, lbtp = lexp_infer body nctx in
     *
     *     let lambda_type = Arrow(kind, None, ltp, tloc, lbtp) in
     *     Lambda(kind, var, ltp, lbody), lambda_type *)
=======
    | Plambda (kind, var, optype, body)
      -> let ltp, _ = match optype with
          | Some ptype -> lexp_infer ptype ctx
          (* This case must have been lexp_p_check *)
          | None -> pexp_error tloc p "Lambda require type annotation";
                   dltype, dltype in

        let nctx = env_extend ctx var Variable ltp in
        let lbody, lbtp = lexp_infer body nctx in

        let lambda_type = mkArrow (kind, None, ltp, tloc, lbtp) in
        mkLambda(kind, var, ltp, lbody), lambda_type
>>>>>>> 876a022d

    | Pcall (fname, _args) -> lexp_call fname _args ctx trace

    | Pcons(t, sym)
      -> let idt, _ = lexp_infer t ctx in
        let (loc, cname) = sym in
        let meta_ctx, _ = !global_substitution in

        (* Get constructor args.  *)
        let formal, args = match OL.lexp_whnf idt
                                              (ectx_to_lctx ctx) meta_ctx with
          | Inductive(_, _, formal, ctor_def) as lxp
            -> (try formal, (SMap.find cname ctor_def)
               with Not_found ->
                 lexp_error loc lxp
                            ("Constructor \"" ^ cname ^ "\" does not exist");
                 [], [])

          | lxp -> lexp_error loc lxp ("`" ^ lexp_string idt
                                      ^ "` is not an inductive type");
                  [], [] in

        (* Build Arrow type.  *)
        let target = if formal = [] then
                       push_susp idt (S.shift (List.length args))
                     else
                       let targs, _
                         = List.fold_right
                             (fun (ak, v, _) (targs, i)
                              -> ((ak, Var (v, i)) :: targs,
                                 i - 1))
                             formal
                             ([], List.length formal + List.length args - 1) in
                       mkCall (push_susp idt (S.shift (List.length formal
                                                       + List.length args)),
                               targs) in
        let cons_type
          = List.fold_left (fun ltp (kind, v, tp)
                            -> mkArrow (kind, v, tp, loc, ltp))
                           target
                           (List.rev args) in

        (* Add Aerasable arguments.  *)
        let cons_type = List.fold_left
                          (fun ltp (kind, v, tp)
                           -> mkArrow (Aerasable, Some v, tp, loc, ltp))
                          cons_type (List.rev formal) in

        mkCons(idt, sym), cons_type

    | Phastype (_, pxp, ptp)
      -> let ltp = lexp_type_infer ptp ctx None trace in
        (_lexp_p_check pxp ltp ctx trace), ltp

    | (Plambda _ | Pcase _ | Pmetavar _)
      -> let t = mkMetatype () in
         let lxp = _lexp_p_check p t ctx trace in
         (lxp, t)

    | _ -> pexp_fatal tloc p "Unhandled Pexp"

and lexp_type_infer pexp ectx var trace =
  let t, s = _lexp_p_infer pexp ectx trace in
  elab_check_sort ectx s var t;
  t

and lexp_let_decls declss (body: lexp) ctx i =
  List.fold_right (fun decls lxp -> mkLet (dloc, decls, lxp))
                  declss body

and _lexp_p_check (p : pexp) (t : ltype) (ctx : elab_context) trace: lexp =

    let trace = ((OL.Pexp p)::trace) in
  Debug_fun.do_debug (fun () ->
      prerr_endline ("[StackTrace] ------------------------------------------");
      prerr_endline ("[StackTrace] let _lexp_p_check p t ctx i");
      prerr_endline ("[StackTrace] p        = " ^ pexp_string p);
      prerr_endline ("[StackTrace] t        = " ^ lexp_string t);
      prerr_endline ("[StackTrace] ctx      = ???");
      (* prerr_endline ("[StackTrace] i        = " ^ string_of_int trace); *)
      prerr_endline ("[StackTrace] ------------------------------------------");
      ());
    let tloc = pexp_location p
    in
    let lexp_infer p ctx = _lexp_p_infer p ctx trace in
    let lexp_check p ltp ctx = _lexp_p_check p ltp ctx trace in

    (* Safe current trace in a global variable. If an error occur,
       we will be able to retrieve the most recent trace and context *)
    _global_lexp_ctx := ctx;
    _global_lexp_trace := trace;

    let unify_with_arrow lxp kind var aty subst =
      let body = mkMetatype () in
      let arg = match aty with
        | None -> mkMetatype ()
        | Some paty
          -> let laty, lasort = lexp_infer paty ctx in
            elab_check_sort ctx lasort (Some var) laty;
            laty in
      let arrow = Arrow (kind, None, arg, Util.dummy_location, body) in
      match Unif.unify arrow lxp subst with
      | Some subst -> global_substitution := subst; arg, body
      | None       -> lexp_error tloc lxp ("Type " ^ lexp_string lxp
                                          ^ " and "
                                          ^ lexp_string arrow
                                          ^ " does not match");
                     dltype, dltype

    in
    let infer_lambda_body kind var aty body subst =
      (* Read var type from the provided type *)
      let meta_ctx, _ = !global_substitution in
      let ltp, lbtp = match OL.lexp_whnf t (ectx_to_lctx ctx) meta_ctx with
        | Arrow(kind, _, ltp, _, lbtp)
          (* FIXME: Check `conv_p aty ltp`!  *)
          -> ltp, lbtp
        | lxp -> unify_with_arrow lxp kind var aty subst in

      let nctx = env_extend ctx var Variable ltp in
      let lbody = lexp_check body lbtp nctx in
      Lambda(kind, var, ltp, lbody)

    in
    let subst, _ = !global_substitution in
    match p with
    | Plambda (kind, var, aty, body)
<<<<<<< HEAD
      -> infer_lambda_body kind var aty body subst
=======
      -> (* Read var type from the provided type *)
       let ltp, lbtp = match OL.lexp_whnf t (ectx_to_lctx ctx) with
         | Arrow(kind, _, ltp, _, lbtp) -> ltp, lbtp
         | expr ->
            lexp_fatal tloc expr "Expected Type Arrow ( _ -> _ )" in

       let _ = match aty with
         | Some paty
           -> let laty, lasort = _lexp_p_infer paty ctx trace in
             elab_check_sort ctx lasort (Some var) laty;
             () (* FIXME: Check `conv_p aty ltp`!  *)
         | _ -> () in

       let nctx = env_extend ctx var Variable ltp in
       let lbody = lexp_check body lbtp nctx in
      
       mkLambda(kind, var, ltp, lbody)
>>>>>>> 876a022d

    (* This is mostly for the case where no branches are provided *)
    | Pcase (loc, target, branches)
      -> lexp_case t (loc, target, branches) ctx trace

    (* FIXME: Handle *macro* pcalls here! *)
    (* | Pcall (fname, _args) -> *)

    | Pmetavar _ -> mkMetavar t

    | _ -> lexp_p_infer_and_check p ctx t trace

and lexp_p_infer_and_check pexp ctx t i =
  let (e, inferred_t) = _lexp_p_infer pexp ctx i in
  (match e with
   (* Built-in is a dummy function with no type. We cannot check
    * Built-in *)
   | Builtin _ -> ()
   | _ ->
      let subst, _ = !global_substitution in
      match Unif.unify inferred_t t subst with
      | Some subst -> global_substitution := subst
      | None
        -> debug_msg (
              Debug_fun.do_debug (fun () ->
                  prerr_endline ("0 pxp " ^ pexp_string pexp);
                  ());
              print_string "1 exp "; lexp_print e; print_string "\n";
              print_string "2 inf "; lexp_print inferred_t; print_string "\n";
              print_string "3 ann "; lexp_print t; print_string "\n";
              lexp_warning (pexp_location pexp) e
                           "Type Mismatch inferred != Annotation"));
  e

(* Lexp.case can sometimes be inferred, but we prefer to always check.  *)
and lexp_case rtype (loc, target, ppatterns) ctx i =
    (* FIXME: check if case is exhaustive  *)
    (* Helpers *)

  let lexp_infer p ctx = _lexp_p_infer p ctx i in

  let pat_string p = sexp_string (pexp_u_pat p) in

    let uniqueness_warn pat =
      warning (pexp_pat_location pat)
              ("Pattern " ^ pat_string pat
               ^ " is a duplicate.  It will override previous pattern.") in

    let check_uniqueness pat name map =
        try let _ = SMap.find name map in uniqueness_warn pat
            with e -> () in

    (* get target and its type *)
    let tlxp, tltp = lexp_infer target ctx in
    let meta_ctx, _ = !global_substitution in
    (* FIXME: We need to be careful with whnf: while the output is equivalent
     * to the input, it's not necessarily as readable.  So try to reuse the
     * "non-whnf" form whenever possible.  *)
    let call_split e = match (OL.lexp_whnf e (ectx_to_lctx ctx) meta_ctx) with
      | Call (f, args) -> (f, args)
      | _ -> (e,[]) in
    let it, targs = call_split tltp in
    let constructors = match OL.lexp_whnf it (ectx_to_lctx ctx) meta_ctx with
      | Inductive (_, _, fargs, constructors)
        -> assert (List.length fargs = List.length targs);
          constructors
      | _ -> lexp_error (pexp_location target) tlxp
                       ("Can't `case` on objects of this type: "
                        ^ lexp_string tltp);
            SMap.empty in

    (*  Read patterns one by one *)
    let fold_fun (lbranches, dflt) (pat, pexp) =

      let add_default v =
        (if dflt != None then uniqueness_warn pat);
        let nctx = ctx_extend ctx v Variable tltp in
        let rtype' = mkSusp rtype (S.shift (M.length (ectx_to_lctx nctx)
                                            - M.length (ectx_to_lctx ctx))) in
        let lexp = _lexp_p_check pexp rtype' nctx i in
        lbranches, Some (v, lexp) in

      let add_branch pctor pargs =
        let loc = pexp_location pctor in
        let lctor, _ = _lexp_p_infer pctor ctx i in
        let meta_ctx, _ = !global_substitution in
        match OL.lexp_whnf lctor (ectx_to_lctx ctx) meta_ctx with
        | Cons (it', (_, cons_name))
          -> let _ = if OL.conv_p (ectx_to_lctx ctx) it' it then ()
                    else lexp_error loc lctor
                                    ("Expected pattern of type `"
                                     ^ lexp_string it ^ "` but got `"
                                    ^ lexp_string it' ^ "`") in
            let _ = check_uniqueness pat cons_name lbranches in
            let cons_args
              = try SMap.find cons_name constructors
                with Not_found
                     -> lexp_error loc lctor
                                  ("`" ^ (lexp_string it)
                                   ^ "` does not have a `"
                                   ^ cons_name ^ "` constructor");
                       [] in

            let subst = List.fold_right (fun (_, t) s -> S.cons t s)
                                        targs S.identity in
            let rec make_nctx ctx fargs s pargs cargs = match pargs, cargs with
              | [], [] -> ctx, List.rev fargs
              | (_, pat)::_, []
                -> lexp_error loc lctor
                             "Too many arguments to the constructor";
                  make_nctx ctx fargs s [] []
              | (None, Ppatany _)::pargs, (Aexplicit, _, fty)::cargs
                -> let nctx = ctx_extend ctx None Variable (mkSusp fty s) in
                  make_nctx nctx ((Aexplicit, None)::fargs)
                            (ssink vdummy s) pargs cargs
              | (None, Ppatsym v)::pargs, (Aexplicit, _, fty)::cargs
                -> let nctx = ctx_extend ctx (Some v) Variable (mkSusp fty s) in
                  make_nctx nctx ((Aexplicit, Some v)::fargs)
                            (ssink v s) pargs cargs
              | (_, Ppatcons (p, _))::pargs, cargs
                -> lexp_error (pexp_location p) lctor
                             "Nested patterns not supported!";
                  make_nctx ctx fargs s pargs cargs
              | pargs, (ak, _, fty)::cargs
                -> let nctx = ctx_extend ctx None Variable (mkSusp fty s) in
                  make_nctx nctx ((ak, None)::fargs)
                            (ssink vdummy s) pargs cargs in
            let nctx, fargs = make_nctx ctx [] subst pargs cons_args in
            let rtype' = mkSusp rtype
                                (S.shift (M.length (ectx_to_lctx nctx)
                                          - M.length (ectx_to_lctx ctx))) in
            let lexp = _lexp_p_check pexp rtype' nctx i in
            SMap.add cons_name (loc, fargs, lexp) lbranches,
            dflt
        | _ -> lexp_error loc lctor "Not a constructor"; lbranches, dflt
      in

      match pat with
      | Ppatany _ -> add_default None
      | Ppatsym ((_, name) as var)
        -> (try let idx = senv_lookup name ctx in
<<<<<<< HEAD
               let meta_ctx, _ = !global_substitution in
               match OL.lexp_whnf (Var (var, idx))
                                  (ectx_to_lctx ctx) meta_ctx with
=======
               match OL.lexp_whnf (mkVar (var, idx)) (ectx_to_lctx ctx) with
>>>>>>> 876a022d
               | Cons _         (* It's indeed a constructor!  *)
                 -> add_branch (Pvar var) []
               | _ -> add_default (Some var) (* A named default branch.  *)
           with Not_found -> add_default (Some var))

      | Ppatcons (pctor, pargs) -> add_branch pctor pargs in

    let (lpattern, dflt) =
        List.fold_left fold_fun (SMap.empty, None) ppatterns in

    mkCase (loc, tlxp, rtype, lpattern, dflt)

(*  Identify Call Type and return processed call *)
and lexp_call (func: pexp) (sargs: sexp list) ctx i =
  Debug_fun.do_debug (fun () ->
      prerr_endline ("[StackTrace] ------------------------------------------");
      prerr_endline ("[StackTrace] let lexp_call func sargs ctx i");
      prerr_endline ("[StackTrace] func     = " ^ pexp_string func);
      prerr_endline ("[StackTrace] sargs    = ???");
      prerr_endline ("[StackTrace] ctx      = ???");
      (* prerr_endline ("[StackTrace] i        = " ^ string_of_int trace); *)
      prerr_endline ("[StackTrace] ------------------------------------------");
      ());
    let loc = pexp_location func in
    let meta_ctx, _ = !global_substitution in

    let lexp_infer p ctx = _lexp_p_infer p ctx i in
    let lexp_check p ltp ctx = _lexp_p_check p ltp ctx i in

    (*  Vanilla     : sqr is inferred and (lambda x -> x * x) is returned
     *  Macro       : sqr is returned
     *  Constructor : a constructor is returned
     *  Anonymous   : lambda                                                  *)

    (* retrieve function's body (sqr 3) sqr is a Pvar() *)
    let body, ltp = lexp_infer func ctx in
    let ltp = nosusp ltp in

    let rec handle_fun_args largs sargs ltp =
    Debug_fun.do_debug (fun () ->
        print_endline ">>>>>>>>>>>>>>>>>>>>>>>>>>>>>>>>>>>>>>";
        print_lexp_ctx (ectx_to_lctx ctx);
        flush stdout;
        prerr_endline "<<<<<<<<<<<<<<<<<<<<<<<<<<<<<<<<<<<<<<";
        print_newline ();(););
      match sargs with
      | [] -> largs, ltp
      | (Node (Symbol (_, "_:=_"), [Symbol (_, aname); sarg])) :: sargs
        (* Explicit-implicit argument.  *)
        -> (match OL.lexp_whnf ltp (ectx_to_lctx ctx) meta_ctx with
           | Arrow (ak, Some (_, aname'), arg_type, _, ret_type)
                when aname = aname'
             -> let parg = pexp_parse sarg in
               let larg = lexp_check parg arg_type ctx in
               handle_fun_args ((ak, larg) :: largs) sargs
                               (L.mkSusp ret_type (S.substitute larg))
           | _ -> fatal (sexp_location sarg)
                       ("Explicit-implicit arg `" ^ aname ^ "` to non-function "
                        ^ "(type = " ^ (lexp_string ltp) ^ ")"))
      | sarg :: sargs
        (*  Process Argument *)
        -> (match OL.lexp_whnf ltp (ectx_to_lctx ctx) meta_ctx with
           | Arrow (Aexplicit, _, arg_type, _, ret_type)
             -> let parg = pexp_parse sarg in
               let larg = _lexp_p_check parg arg_type ctx i in
               handle_fun_args ((Aexplicit, larg) :: largs) sargs
                               (L.mkSusp ret_type (S.substitute larg))
           | Arrow (kind, _, arg_type, _, ret_type)
             -> let larg = mkMetavar arg_type in
               handle_fun_args ((kind, larg) :: largs) (sarg::sargs)
                               (L.mkSusp ret_type (S.substitute larg))

           | t ->
              print_lexp_ctx (ectx_to_lctx ctx);
              lexp_fatal (sexp_location sarg) t
                ("Explicit arg `" ^ sexp_string sarg ^
                 "` to non-function (type = " ^ lexp_string ltp ^ ")")) in

    let handle_funcall () =
      (* Here we use lexp_whnf on actual code, but it's OK
       * because we only use the result when it's a "predefined constant".  *)
      match OL.lexp_whnf body (ectx_to_lctx ctx) meta_ctx with
      | Builtin((_, "Built-in"), _)
        -> (
        (* ------ SPECIAL ------ *)
        match !_parsing_internals, sargs with
        | true, [String (_, str)] ->
          Builtin((loc, str), ltp), ltp

        | true, [String (_, str); stp] ->
           let ptp = pexp_parse stp in
           let ltp, _ = lexp_infer ptp ctx in
           Builtin((loc, str), ltp), ltp

        | true, _ -> error loc "Wrong Usage of `Built-in`";
          dlxp, dltype

        | false, _ -> error loc "Use of `Built-in` in user code";
          dlxp, dltype)

      | e ->
        (*  Process Arguments *)
<<<<<<< HEAD
        let largs, ret_type = try handle_fun_args [] sargs ltp
          with Internal_error m -> print_string ( ( lexp_string e ) ^ "---\n" );
            List.iter (fun s ->  Sexp.sexp_print s; print_newline () ) sargs;
            print_endline (">>>" ^ lexp_string ltp);
            raise (Internal_error m)
        in
        Call (body, List.rev largs), ret_type in
=======
        let largs, ret_type = handle_fun_args [] sargs ltp in
        mkCall (body, List.rev largs), ret_type in
>>>>>>> 876a022d

    let handle_macro_call () =
      let sxp = match lexp_expand_macro body sargs ctx i with
          | Vsexp(sxp) -> sxp
          (* Those are sexp converted by the eval function *)
          | Vint(i)    -> Integer(dloc, i)
          | Vstring(s) -> String(dloc, s)
          | Vfloat(f)  -> Float(dloc, f)
          | v          ->
            value_fatal loc v "Macro_ expects `(List Sexp) -> Sexp`" in

      let pxp = pexp_parse sxp in
        lexp_infer pxp ctx  in

    (* This is the builtin Macro type *)
    let macro_type, macro_disp = match get_predef_option "Macro" ctx with
      | Some lxp -> OL.lexp_whnf lxp (ectx_to_lctx ctx) meta_ctx, true
      (* When type.typer is being parsed and the predef is not yet available *)
      | None -> dltype, false     in

    (* determine function type *)
    match func, ltp with
      | macro, _ when (macro_disp
<<<<<<< HEAD
                       (* FIXME: This call to lexp_whnf shouldn't be needed!  *)
                       && OL.conv_p (OL.lexp_whnf ltp (ectx_to_lctx ctx)
                                                 meta_ctx)
                                   macro_type) -> (
=======
                       && OL.conv_p (ectx_to_lctx ctx) ltp macro_type) -> (
>>>>>>> 876a022d
        match macro with
          | Pvar(l, name) when is_builtin_macro name ->
            let pargs = List.map pexp_parse sargs in
            let largs = _lexp_parse_all pargs ctx i in
              (get_macro_impl loc name) loc largs ctx ltp

          (* true macro *)
          | _ -> handle_macro_call ())

      (* FIXME: Handle special-forms here as well!  *)
      | _ -> handle_funcall ()

(*  Parse inductive type definition.  *)
and lexp_parse_inductive ctors ctx i =
  Debug_fun.do_debug (fun () ->
      prerr_endline ("[StackTrace] ------------------------------------------");
      prerr_endline ("[StackTrace] let lexp_parse_inductive ctors ctx i");
      prerr_endline ("[StackTrace] ctors    = ???");
      prerr_endline ("[StackTrace] ctx      = ???");
      (* prerr_endline ("[StackTrace] i        = " ^ string_of_int trace); *)
      prerr_endline ("[StackTrace] ------------------------------------------");
      ());
    let lexp_parse p ctx = _lexp_p_infer p ctx i in

    let make_args (args:(arg_kind * pvar option * pexp) list) ctx
        : (arg_kind * vdef option * ltype) list =
        let rec loop args acc ctx =
            match args with
                | [] -> (List.rev acc)
                | hd::tl -> begin
                    match hd with
                    | (kind, var, exp) ->
                       let lxp, _ = lexp_parse exp ctx in
                       let nctx = ectx_extend ctx var Variable dltype in
                       loop tl ((kind, var, lxp)::acc) nctx
                  end in
        loop args [] ctx in

    List.fold_left
      (fun lctors ((_, name), args) ->
        SMap.add name (make_args args ctx) lctors)
      SMap.empty ctors

(* Macro declaration handling, return a list of declarations
 * to be processed *)
and lexp_expand_macro macro_funct sargs ctx trace =

  (* Build the function to be called *)
  let macro_expand = get_predef "expand_macro_" ctx in
  let args = [(Aexplicit, macro_funct); (Aexplicit, (olist2tlist_lexp sargs ctx))] in

  let macro = mkCall (macro_expand, args) in
  let emacro = OL.erase_type macro in
  let rctx = from_lctx ctx in

  (* eval macro *)
  let vxp = try _eval emacro rctx (trace, [])
    with e -> print_eval_trace None; raise e in
    (* Return results *)
    (* Vint/Vstring/Vfloat might need to be converted to sexp *)
      vxp

and lexp_decls_macro (loc, mname) sargs ctx: (pdecl list * elab_context) =
   try (* Lookup macro declaration *)
      let idx = senv_lookup mname ctx in
      let ltp = env_lookup_type ctx ((loc, mname), idx) in
      let lxp = env_lookup_expr ctx ((loc, mname), idx) in

      (* lxp has the form (Call (Var(_, "Macro_"), [(_, function)]))
       * We need the function so we can call it later *)
      let body, mfun = match lxp with
        | Some (Call(_, [(_, lxp)]) as e) -> e, lxp
        | Some lxp -> lxp, lxp
        | None -> fatal loc "expression does not exist" in

      (* Special Form *)
        match mfun with
          | Var((_, "add-attribute"), _) ->(
            (* Builtin macro *)
            let pargs = List.map pexp_parse sargs in
            let largs = _lexp_parse_all pargs ctx [] in

            (* extract info *)
            let var, att, fn = match largs with
              | [Var((_, vn), vi); Var((_, an), ai); fn] -> (vi, vn), (ai, an), fn
              | _ -> fatal loc "add-attribute expects 3 args" in

            let ctx = add_property ctx var att fn in

            (* FIXME: We need to have something in lexp to represent this
             * add-attribute operation!  *)
              [], ctx)

          | _ ->(
            let ret = lexp_expand_macro body sargs ctx [] in

            (* convert typer list to ocaml *)
            let decls = tlist2olist [] ret in

            (* extract sexp from result *)
            let decls = List.map (fun g ->
              match g with
                | Vsexp(sxp) -> sxp
                | _ -> value_fatal loc g "Macro expects sexp list") decls in

            (* read as pexp_declaraton *)
            pexp_decls_all decls, ctx)
  with _ ->
    fatal loc ("Macro `" ^ mname ^ "`not found")

(*  Parse let declaration *)
and lexp_p_decls decls ctx = _lexp_decls decls ctx []

and lexp_check_decls (ectx : elab_context) (* External context.  *)
                     (nctx : elab_context) (* Context with type declarations. *)
                     (defs : (vdef * pexp * ltype) list)
    : (vdef * lexp * ltype) list * elab_context =
  let declmap = List.fold_right
                  (fun ((_, vname) as v, pexp, ltp) map ->
                    let i = senv_lookup vname nctx in
                    let adjusted_ltp = push_susp ltp (S.shift (i + 1)) in
                    IntMap.add i (v, _lexp_p_check pexp adjusted_ltp nctx [], ltp)
                               map)
                  defs IntMap.empty in
  let decls = List.rev (List.map (fun (_, d) -> d) (IntMap.bindings declmap)) in
  decls, ctx_define_rec ectx decls


and lexp_decls_1
      (pdecls : pdecl list)
      (ectx : elab_context)                       (* External ctx.  *)
      (nctx : elab_context)                       (* New context.  *)
      (pending_decls : (location * ltype) SMap.t) (* Pending type decls. *)
      (pending_defs : (vdef * pexp * ltype) list) (* Pending definitions. *)
    : (vdef * lexp * ltype) list * pdecl list * elab_context =

  match pdecls with
  | [] -> (if not (SMap.is_empty pending_decls) then
            let (s, (l, _)) = SMap.choose pending_decls in
              error l ("Variable `" ^ s ^ "` declared but not defined!")
          else
            assert (pending_defs == []));
         [], [], nctx

  | Ptype ((l, vname) as v, ptp) :: pdecls
    -> let (ltp, lsort) = _lexp_p_infer ptp nctx [] in
      if SMap.mem vname pending_decls then
        (error l ("Variable `" ^ vname ^ "` declared twice!");
         lexp_decls_1 pdecls ectx nctx pending_decls pending_defs)
      else if List.exists (fun ((_, vname'), _, _) -> vname = vname')
                          pending_defs then
        (error l ("Variable `" ^ vname ^ "` already defined!");
         lexp_decls_1 pdecls ectx nctx pending_decls pending_defs)
      else (elab_check_sort nctx lsort (Some v) ltp;
            lexp_decls_1 pdecls ectx
                         (env_extend nctx v ForwardRef ltp)
                         (SMap.add vname (l, ltp) pending_decls)
                         pending_defs)

  | Pexpr ((l, vname) as v, pexp) :: pdecls
       when SMap.is_empty pending_decls
    -> assert (pending_defs == []);
      assert (ectx == nctx);
      let (lexp, ltp) = _lexp_p_infer pexp nctx [] in
      (* Lexp decls are always recursive, so we have to shift by 1 to account
       * for the extra var (ourselves).  *)
      [(v, push_susp lexp (S.shift 1), ltp)], pdecls,
      env_extend nctx v (LetDef lexp) ltp

  | Pexpr ((l, vname) as v, pexp) :: pdecls
    -> (try let (_, ltp) = SMap.find vname pending_decls in
           let pending_decls = SMap.remove vname pending_decls in
           let pending_defs = ((v, pexp, ltp) :: pending_defs) in
           if SMap.is_empty pending_decls then
             let decls, nctx = lexp_check_decls ectx nctx pending_defs in
             decls, pdecls, nctx
           else
             lexp_decls_1 pdecls ectx nctx pending_decls pending_defs

       with Not_found ->
         error l ("`" ^ vname ^ "` defined but not declared!");
         lexp_decls_1 pdecls ectx nctx pending_decls pending_defs)

  | Pmcall ((l, _) as v, sargs) :: pdecls
   -> ((* expand macro and get the generated declarations *)
      let pdecls', nctx' = lexp_decls_macro v sargs nctx in

      if nctx == nctx' then
        (* Plain macro expansion!  *)
        lexp_decls_1 (List.append pdecls' pdecls) ectx nctx
                     pending_decls pending_defs

      else if ectx == nctx then
        (assert (SMap.is_empty pending_decls);
         assert (pending_defs = []);

         lexp_decls_1 (List.append pdecls' pdecls) ectx nctx'
                      pending_decls pending_defs)

      else fatal l "Context changed in already changed context")


and _lexp_decls pdecls ctx i: ((vdef * lexp * ltype) list list * elab_context) =
  if pdecls = [] then [], ctx else
    let decls, pdecls, nctx = lexp_decls_1 pdecls ctx ctx SMap.empty [] in
    let declss, nnctx = _lexp_decls pdecls nctx i in
    decls :: declss, nnctx

and lexp_decls_toplevel decls ctx =
  _lexp_decls decls ctx []

and _lexp_parse_all (p: pexp list) (ctx: elab_context) i : lexp list =

    let rec loop (plst: pexp list) ctx (acc: lexp list) =
        match plst with
            | [] -> (List.rev acc)
            | pe :: plst  -> let lxp, _ = _lexp_p_infer pe ctx i in
                    (loop plst ctx (lxp::acc)) in

    (loop p ctx [])


and print_lexp_trace (trace : (OL.pexporlexp list) option) =
  print_trace " ELAB TRACE " trace !_global_lexp_trace

(*  Only print var info *)
and lexp_print_var_info ctx =
    let ((m, _), env, _) = ctx in
    let n = Myers.length env in

    for i = 0 to n - 1 do (
        let (_, (_, name), exp, tp) = Myers.nth i env in
        print_int i; print_string " ";
        print_string name; (*   name must match *)
        print_string " = ";
         (match exp with
             | None -> print_string "<var>"
             | Some exp -> lexp_print exp);
        print_string ": ";
        lexp_print tp;
        print_string "\n")
    done

(* Those call reinitialize the calltrace *)
let lexp_parse_all p ctx = _lexp_parse_all p ctx []

let lexp_p_check (p : pexp) (t : ltype) (ctx : elab_context): lexp =
  _lexp_p_check p t ctx []

let lexp_p_infer (p : pexp) (ctx : elab_context): lexp * ltype =
    _lexp_p_infer p ctx []


(*      Default context with builtin types
 * --------------------------------------------------------- *)

(* Make lxp context with built-in types *)
let default_lctx, default_rctx =

      (* Empty context *)
      let lctx = make_elab_context in
      let lctx = ctx_define lctx (dloc, "Type1") type1 type2 in
      let lctx = ctx_define lctx (dloc, "Type") type0 type1 in
      (* FIXME: Add builtins directly here.  *)
      let lxp = Builtin((dloc, "Built-in"), type0) in
      let lctx = ctx_define lctx (dloc, "Built-in") lxp type0 in

      (* Read BTL files *)
      let pres = prelex_file (!btl_folder ^ "types.typer") in
      let sxps = lex default_stt pres in
      let nods = sexp_parse_all_to_list default_grammar sxps (Some ";") in
      let pxps = pexp_decls_all nods in

      _parsing_internals := true;
          let d, lctx = lexp_p_decls pxps lctx in
      _parsing_internals := false;

      (* dump grouped decls * )
      List.iter (fun decls ->
        print_string "[";
        List.iter (fun ((_, s), _, _) ->
          print_string (s ^ ", ")) decls; print_string "] \n") d; *)

      builtin_size := get_size lctx;

      (* Once default builtin are set we can populate the predef table *)
      let lctx = try
          List.iter (fun name ->
              let idx = senv_lookup name lctx in
              let v = Var((dloc, name), idx) in
              set_predef name (Some v)) predef_name;
      (* -- DONE -- *)
          lctx
      with e ->
        warning dloc "Predef not found";
        lctx in
      let rctx = make_runtime_ctx in
      let rctx = eval_decls_toplevel (List.map OL.clean_decls d) rctx in
        lctx, rctx

(*      String Parsing
 * --------------------------------------------------------- *)

(* Lexp helper *)
let _lexp_expr_str (str: string) (tenv: token_env)
            (grm: grammar) (limit: string option) (ctx: elab_context) =
    let pxps = _pexp_expr_str str tenv grm limit in
        lexp_parse_all pxps ctx

(* specialized version *)
let lexp_expr_str str lctx =
    _lexp_expr_str str default_stt default_grammar (Some ";") lctx

let _lexp_decl_str (str: string) tenv grm limit ctx =
    let pxps = _pexp_decl_str str tenv grm limit in
        lexp_p_decls pxps ctx

(* specialized version *)
let lexp_decl_str str lctx =
    _lexp_decl_str str default_stt default_grammar (Some ";") lctx


(*  Eval String
 * --------------------------------------------------------- *)
(* Because we cant include lparse in eval.ml *)

let _eval_expr_str str lctx rctx silent =
  Debug_fun.do_debug (fun () ->
      prerr_endline ("[StackTrace] ------------------------------------------");
      prerr_endline ("[StackTrace] let _eval_expr_str str lctx rctx silent");
      prerr_endline ("[StackTrace] str = " ^ str);
      prerr_endline ("[StackTrace] lctx = ???");
      prerr_endline ("[StackTrace] rctx = ???");
      prerr_endline ("[StackTrace] silent = " ^ string_of_bool silent);
      prerr_endline ("[StackTrace] ------------------------------------------");
    ());
    let lxps = lexp_expr_str str lctx in
    let elxps = List.map OL.erase_type lxps in
        (eval_all elxps rctx silent)

let eval_expr_str str lctx rctx = _eval_expr_str str lctx rctx false

let eval_decl_str str lctx rctx =
    let lxps, lctx = lexp_decl_str str lctx in
    let elxps = (List.map OL.clean_decls lxps) in
        (eval_decls_toplevel elxps rctx), lctx
<|MERGE_RESOLUTION|>--- conflicted
+++ resolved
@@ -128,7 +128,8 @@
       lexp_error loc lxp "Error while type-checking";
       print_lexp_ctx (ectx_to_lctx ctx);
       raise e in
-  if OL.conv_p (ectx_to_lctx ctx) ltype ltype' then
+  let meta_ctx, _ = !global_substitution in
+  if OL.conv_p meta_ctx (ectx_to_lctx ctx) ltype ltype' then
     elab_check_proper_type ctx ltype (Some var)
   else
     (debug_messages fatal loc "Type check error: ¡¡ctx_define error!!" [
@@ -298,7 +299,6 @@
         v, ltp
 
     (* This case can be inferred *)
-<<<<<<< HEAD
     (* | Plambda (kind, var, optype, body)
      *   -> let ltp, _ = match optype with
      *       | Some ptype -> lexp_infer ptype ctx
@@ -309,22 +309,8 @@
      *     let nctx = env_extend ctx var Variable ltp in
      *     let lbody, lbtp = lexp_infer body nctx in
      *
-     *     let lambda_type = Arrow(kind, None, ltp, tloc, lbtp) in
-     *     Lambda(kind, var, ltp, lbody), lambda_type *)
-=======
-    | Plambda (kind, var, optype, body)
-      -> let ltp, _ = match optype with
-          | Some ptype -> lexp_infer ptype ctx
-          (* This case must have been lexp_p_check *)
-          | None -> pexp_error tloc p "Lambda require type annotation";
-                   dltype, dltype in
-
-        let nctx = env_extend ctx var Variable ltp in
-        let lbody, lbtp = lexp_infer body nctx in
-
-        let lambda_type = mkArrow (kind, None, ltp, tloc, lbtp) in
-        mkLambda(kind, var, ltp, lbody), lambda_type
->>>>>>> 876a022d
+     *     let lambda_type = mkArrow(kind, None, ltp, tloc, lbtp) in
+     *     mkLambda(kind, var, ltp, lbody), lambda_type *)
 
     | Pcall (fname, _args) -> lexp_call fname _args ctx trace
 
@@ -425,7 +411,7 @@
           -> let laty, lasort = lexp_infer paty ctx in
             elab_check_sort ctx lasort (Some var) laty;
             laty in
-      let arrow = Arrow (kind, None, arg, Util.dummy_location, body) in
+      let arrow = mkArrow (kind, None, arg, Util.dummy_location, body) in
       match Unif.unify arrow lxp subst with
       | Some subst -> global_substitution := subst; arg, body
       | None       -> lexp_error tloc lxp ("Type " ^ lexp_string lxp
@@ -446,33 +432,13 @@
 
       let nctx = env_extend ctx var Variable ltp in
       let lbody = lexp_check body lbtp nctx in
-      Lambda(kind, var, ltp, lbody)
+      mkLambda (kind, var, ltp, lbody)
 
     in
     let subst, _ = !global_substitution in
     match p with
     | Plambda (kind, var, aty, body)
-<<<<<<< HEAD
       -> infer_lambda_body kind var aty body subst
-=======
-      -> (* Read var type from the provided type *)
-       let ltp, lbtp = match OL.lexp_whnf t (ectx_to_lctx ctx) with
-         | Arrow(kind, _, ltp, _, lbtp) -> ltp, lbtp
-         | expr ->
-            lexp_fatal tloc expr "Expected Type Arrow ( _ -> _ )" in
-
-       let _ = match aty with
-         | Some paty
-           -> let laty, lasort = _lexp_p_infer paty ctx trace in
-             elab_check_sort ctx lasort (Some var) laty;
-             () (* FIXME: Check `conv_p aty ltp`!  *)
-         | _ -> () in
-
-       let nctx = env_extend ctx var Variable ltp in
-       let lbody = lexp_check body lbtp nctx in
-      
-       mkLambda(kind, var, ltp, lbody)
->>>>>>> 876a022d
 
     (* This is mostly for the case where no branches are provided *)
     | Pcase (loc, target, branches)
@@ -561,7 +527,7 @@
         let meta_ctx, _ = !global_substitution in
         match OL.lexp_whnf lctor (ectx_to_lctx ctx) meta_ctx with
         | Cons (it', (_, cons_name))
-          -> let _ = if OL.conv_p (ectx_to_lctx ctx) it' it then ()
+          -> let _ = if OL.conv_p meta_ctx (ectx_to_lctx ctx) it' it then ()
                     else lexp_error loc lctor
                                     ("Expected pattern of type `"
                                      ^ lexp_string it ^ "` but got `"
@@ -614,13 +580,9 @@
       | Ppatany _ -> add_default None
       | Ppatsym ((_, name) as var)
         -> (try let idx = senv_lookup name ctx in
-<<<<<<< HEAD
                let meta_ctx, _ = !global_substitution in
-               match OL.lexp_whnf (Var (var, idx))
+               match OL.lexp_whnf (mkVar (var, idx))
                                   (ectx_to_lctx ctx) meta_ctx with
-=======
-               match OL.lexp_whnf (mkVar (var, idx)) (ectx_to_lctx ctx) with
->>>>>>> 876a022d
                | Cons _         (* It's indeed a constructor!  *)
                  -> add_branch (Pvar var) []
                | _ -> add_default (Some var) (* A named default branch.  *)
@@ -723,18 +685,13 @@
 
       | e ->
         (*  Process Arguments *)
-<<<<<<< HEAD
         let largs, ret_type = try handle_fun_args [] sargs ltp
           with Internal_error m -> print_string ( ( lexp_string e ) ^ "---\n" );
             List.iter (fun s ->  Sexp.sexp_print s; print_newline () ) sargs;
             print_endline (">>>" ^ lexp_string ltp);
             raise (Internal_error m)
         in
-        Call (body, List.rev largs), ret_type in
-=======
-        let largs, ret_type = handle_fun_args [] sargs ltp in
         mkCall (body, List.rev largs), ret_type in
->>>>>>> 876a022d
 
     let handle_macro_call () =
       let sxp = match lexp_expand_macro body sargs ctx i with
@@ -758,14 +715,8 @@
     (* determine function type *)
     match func, ltp with
       | macro, _ when (macro_disp
-<<<<<<< HEAD
-                       (* FIXME: This call to lexp_whnf shouldn't be needed!  *)
-                       && OL.conv_p (OL.lexp_whnf ltp (ectx_to_lctx ctx)
-                                                 meta_ctx)
-                                   macro_type) -> (
-=======
-                       && OL.conv_p (ectx_to_lctx ctx) ltp macro_type) -> (
->>>>>>> 876a022d
+                       && OL.conv_p meta_ctx (ectx_to_lctx ctx)
+                                   ltp macro_type) -> (
         match macro with
           | Pvar(l, name) when is_builtin_macro name ->
             let pargs = List.map pexp_parse sargs in
