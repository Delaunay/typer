--- conflicted
+++ resolved
@@ -607,48 +607,6 @@
 
 let varname s = match s with Some (_, v) -> v | _ -> "<anon>"
 
-<<<<<<< HEAD
-(* build a rctx from a lctx.  *)
-(* FIXME: `eval` with a disabled runIO, and then memoize, memoize, ...  *)
-let from_lctx (ctx: elab_context): runtime_env =
-    let (_, lctx) = ctx in
-    let rctx : runtime_env
-      = M.map (fun (_, oname, _, _)
-               -> (match (oname : symbol option) with
-                  | Some (_, name) -> Some name
-                  | _ -> None),
-                 ref Vdummy)
-              lctx in
-
-    (* Then fill each slot in turn.  *)
-    let _, evals
-      = M.fold_left
-          (fun (i, evals) (o, oname, def, _)
-           -> match def with
-             | LetDef lxp
-               -> (let elxp = OL.erase_type lxp in
-                  let (_, valcell) = M.nth i rctx in
-                  let octx = M.nthcdr (i - o + 1) rctx in
-                  (i + 1, (valcell, elxp, octx) :: evals))
-             | _
-               (* FIXME: We should stop right here if this variable is
-                * actually used (e.g. if this type's variable is ∀t.t).  *)
-               -> warning dloc ("No definition to compute the value of `"
-                                    ^ varname oname ^ "`");
-                 (i + 1, evals))
-          (0, []) lctx in
-    (* The evaluations have to be done "from the end of the list".  *)
-    List.iter (fun (valcell, elxp, octx)
-               -> try valcell := eval elxp octx
-                 with e -> (* print_lexp_ctx (ectx_to_lctx ctx); *)
-                          print_string "eval-in-from_lctx failed on: ";
-                          (* lexp_print lxp; print_string "\nerased to: "; *)
-                          elexp_print elxp;
-                          print_string "\n"; raise e)
-              evals;
-
-    rctx
-=======
 let roname loname = (match (loname : symbol option) with
                      | Some (_, name) -> Some name
                      | _ -> None)
@@ -719,5 +677,4 @@
 
 (* build a rctx from a ectx.  *)
 let from_ectx meta_ctx (ctx: elab_context): runtime_env =
-  from_lctx meta_ctx (ectx_to_lctx ctx)
->>>>>>> f19ead0d
+  from_lctx meta_ctx (ectx_to_lctx ctx)