(*
 *      Typer Compiler
 *
 * ---------------------------------------------------------------------------
 *
 *      Copyright (C) 2011-2016  Free Software Foundation, Inc.
 *
 *   Author: Pierre Delaunay <pierre.delaunay@hec.ca>
 *   Keywords: languages, lisp, dependent types.
 *
 *   This file is part of Typer.
 *
 *   Typer is free software; you can redistribute it and/or modify it under the
 *   terms of the GNU General Public License as published by the Free Software
 *   Foundation, either version 3 of the License, or (at your option) any
 *   later version.
 *
 *   Typer is distributed in the hope that it will be useful, but WITHOUT ANY
 *   WARRANTY; without even the implied warranty of MERCHANTABILITY or FITNESS
 *   FOR A PARTICULAR PURPOSE.  See the GNU General Public License for
 *   more details.
 *
 *   You should have received a copy of the GNU General Public License along
 *   with this program.  If not, see <http://www.gnu.org/licenses/>.
 *
 * ---------------------------------------------------------------------------
 *
 *      Description:
 *          Simple interpreter
 *
 * --------------------------------------------------------------------------- *)

open Util
open Lexp
open Lparse
open Myers
open Sexp
open Fmt
open Debruijn
open Grammar


let _eval_error loc msg =
    msg_error "eval" loc msg;
    raise (internal_error msg)
;;

let dloc = dummy_location
let _eval_warning = msg_warning "eval"

type call_trace_type = (int * lexp) list
let global_trace = ref []

let add_call cll i = global_trace := (i, cll)::!global_trace

let reinit_call_trace () =  global_trace := []

let print_myers_list l print_fun =
    let n = (length l) - 1 in

    print_string (make_title " ENVIRONMENT ");
    make_rheader [(None, "INDEX"); (None, "VARIABLE NAME"); (None, "VALUE")];
    print_string (make_sep '-');

    for i = 0 to n do
    print_string "    | ";
        ralign_print_int (n - i) 5;
        print_string " | ";
        print_fun (nth (n - i) l);
    done;
    print_string (make_sep '=');
;;

let get_function_name fname =
    match fname with
        | Var(v) -> let ((loc, name), idx) = v in name
        | _ -> "Name Lookup failure"
;;

let get_int lxp =
    match lxp with
        | Imm(Integer(_, l)) -> l
        | _ -> lexp_print lxp; -40
;;

(*  Runtime Environ *)
type runtime_env = (string option * lexp) myers
let make_runtime_ctx = nil;;
let add_rte_variable name x l = (cons (name, x) l);;

let get_rte_variable (idx: int) (l: runtime_env): lexp =
    (* FIXME: Check that the variable's name is right!  *)
    let (_, x) = (nth idx l) in x
;;

let get_rte_size (l: runtime_env): int = length l;;

let print_rte_ctx l = print_myers_list l
    (fun (n, g) ->
        let _ =
        match n with
            | Some m -> lalign_print_string m 12; print_string "  |  "
            | None -> print_string (make_line ' ' 12); print_string "  |  " in
        lexp_print g; print_string "\n")
;;


let nfirst_rte_var n ctx =
    let rec loop i acc =
        if i < n then
            loop (i + 1) ((get_rte_variable i ctx)::acc)
        else
            List.rev acc in
    loop 0 []
;;

(*  currently, we don't do much *)
type value_type = lexp

(* This is an internal definition
 * 'i' is the recursion depth used to print the call trace *)
let rec _eval lxp ctx i: (value_type) =

    (if i > 255 then
        raise (internal_error "Recursion Depth exceeded"));

    add_call lxp i;
    match lxp with
        (*  This is already a leaf *)
        | Imm(v) -> lxp

        (*  Return a value stored in the environ *)
        | Var((loc, name), idx) as e -> begin
            (* find variable binding i.e we do not want a another variable *)
            let rec var_crawling expr i k =
                (if k > 255 then(
                    lexp_print expr; print_string "\n"; flush stdout;
                    raise (internal_error "Variable lookup failed")));
                match expr with
                    | Var(_, j) ->
                        let p = (get_rte_variable (i + j) ctx) in
                            var_crawling p (i + j) (k + 1)
                    | _ -> expr in

            try
                (var_crawling e 0 0)
            with
                Not_found ->
                    print_string ("Variable: " ^ name ^ " was not found | ");
                    print_int idx; print_string "\n"; flush stdout;
                    raise Not_found end

        (*  this works for non recursive let *)
        | Let(_, decls, inst) ->
            (*  First we _evaluate all declaration then we eval the instruction *)
            let nctx = build_ctx decls ctx i in
                _eval inst nctx (i + 1)

        (*  Function call *)
        | Call (lname, args) -> (
            (*  Try to extract name *)
            let n = List.length args in
            match lname with
                (*  Hardcoded functions *)
                (* FIXME: These should not be hardcoded here, but should be
                 * stuffed into the "initial environment", i.e. the value of
                 * `ctx` used at top-level.  *)

                (* + is read as a nested binary operator *)
                | Var((_, name), _) when name = "_+_" ->
                    let nctx = build_arg_list args ctx i in

                    let l = get_int (get_rte_variable 0 nctx) in
                    let r = get_int (get_rte_variable 1 nctx) in
                    Imm(Integer(dloc, l + r))

                (* _*_ is reas as a single function with x args *)
                | Var((_, name), _) when name = "_*_" ->
                    let nctx = build_arg_list args ctx i in

                    let vint = (nfirst_rte_var n nctx) in
                    let varg = List.map (fun g -> get_int g) vint in
                    let v = List.fold_left (fun a g -> a * g) 1 varg in

                    Imm(Integer(dloc, v))

                (* This is a named function call *)
                | Var((_, name), idx) ->
                    (* Check if the call is a constructor call *)

                    (*  get function body *)
                    let body = get_rte_variable idx ctx in

                    (*  Add args in the scope *)
                    let nctx = build_arg_list args ctx i in
                        _eval body nctx (i + 1)

                (* TODO Everything else *)
                (*  Which includes a call to a lambda *)
                | _ -> Imm(String(dloc, "Funct Not Implemented")))

        (* Lambdas have one single mandatory argument *)
        (* Nested lambda are collapsed then executed  *)
        (* I am thinking about building a 'get_free_variable' to be able to *)
        (* handle partial application i.e build a new lambda if Partial App *)
        | Lambda(_, vr, _, body) -> begin
            let (loc, name) = vr in
            (*  Get first arg *)
            let value = (get_rte_variable 0 ctx) in
            let nctx = add_rte_variable (Some name) value ctx in

            (* Collapse nested lambdas *)
            let rec build_body bd idx nctx =
                match bd with
                    | Lambda(_, vr, _, body) ->
                        let (loc, name) = vr in
                        (*  Get Variable from call context *)
                        let value = (get_rte_variable idx ctx) in
                        (*  Build lambda context *)
                        let nctx = add_rte_variable (Some name) value nctx in
                            (build_body body (idx + 1) nctx)
                    | _ -> bd, nctx in

            let body, nctx = build_body body 1 nctx in
                _eval body nctx (i + 1) end

        (*  Inductive is a type declaration. We have nothing to eval *)
        | Inductive (_, _, _, _) as e -> e

        (*  inductive-cons build a type too? *)
        | Cons (_, _) as e -> e

        (* Case *)
        | Case (loc, target, _, pat, dflt) -> begin

            (* Eval target *)
            let v = _eval target ctx (i + 1) in
            let nctx = ctx in

            (*  V must be a constructor Call *)
            let ctor_name, args = match v with
                | Call(lname, args) -> (match lname with
                    | Var((_, ctor_name), _) -> ctor_name, args
                    | _ -> _eval_error loc "Target is not a Constructor" )

                | Cons((_, idx), (_, cname)) -> begin
                    (*  retrieve type definition *)
                    print_int idx;
                    let info = get_rte_variable idx ctx in
                    let Inductive(_, _, _, ctor_def) = info in
                    try let args = SMap.find cname ctor_def in
                        cname, args
                    with
                        Not_found ->
                            _eval_error loc "Constructor does not exist" end

                | _ -> lexp_print target; print_string "\n";
                    lexp_print v; print_string "\n";
                    _eval_error loc "Can't match expression" in

            (*  Check if a default is present *)
            let run_default df =
                match df with
                | None -> Imm(String(loc, "Match Failure"))
                | Some lxp -> _eval lxp ctx (i + 1) in

            let ctor_n = List.length args in

            (*  Build a filter option *)
            let is_true key value =
                let (_, pat_args, _) = value in
                let pat_n = List.length pat_args in
                    if pat_n = ctor_n && ctor_name = key then
                        true
                    else
                        false in

            (*  Search for the working pattern *)
            let sol = SMap.filter is_true pat in
                if SMap.is_empty sol then
                    run_default dflt
                else
                    (*  Get working pattern *)
                    let key, (_, pat_args, exp) = SMap.min_binding sol in

                    (* build context *)
                    let nctx = List.fold_left2 (fun nctx pat cl ->
                        match pat with
                            | None -> nctx
                            | Some (_, (_, name)) -> let (_, xp) = cl in
                                add_rte_variable (Some name) xp nctx)

                        ctx pat_args args in
                            (* eval body *)
                            _eval exp nctx (i + 1)  end

        | _ -> Imm(String(dloc, "eval Not Implemented"))

and build_arg_list args ctx i =
    (*  _eval every args *)
    let arg_val = List.map (fun (k, e) -> _eval e ctx (i + 1)) args in

    (*  Add args inside context *)
    List.fold_left (fun c v -> add_rte_variable None v c) ctx arg_val

and build_ctx decls ctx i =
    let f nctx e =
        let (v, exp, tp) = e in
        let value = _eval exp ctx (i + 1) in
            add_rte_variable None value nctx in

    List.fold_left f ctx decls

and eval_decl ((l, n), lxp, ltp) ctx =
    add_rte_variable (Some n) lxp ctx

(*  Eval a declaration if a main is found it is returned *)
and eval_decls (decls: ((vdef * lexp * ltype) list))
               (ctx: runtime_env): runtime_env =
    let rec loop decls ctx =
        match decls with
            | [] -> ctx
            | hd::tl ->
                let ((_, n), lxp, ltp) = hd in
                let nctx = add_rte_variable (Some n) lxp ctx in
                    loop tl nctx in

    loop decls ctx

and print_eval_result i lxp =
    print_string "     Out[";
    ralign_print_int i 2;
    print_string "] >> ";
    match lxp with
        | Imm(v) -> sexp_print v; print_string "\n"
        | e ->  lexp_print e; print_string "\n"
<<<<<<< HEAD
=======
;;
>>>>>>> 96867ec2

and print_call_trace () =
    print_string (make_title " CALL TRACE ");

    let n = List.length !global_trace in
    print_string "        size = "; print_int n; print_string "\n";
    print_string (make_sep '-');

    let racc = List.rev !global_trace in
        print_first 50 racc (fun j (i, g) ->
            _print_ct_tree i; print_string "+- ";
            print_string (lexp_to_string g); print_string ": ";
            lexp_print g; print_string "\n");

    print_string (make_sep '=');
;;

let eval lxp ctx =
    try
        _eval lxp ctx 1
    with e -> (
        print_rte_ctx ctx;
        print_call_trace ();
        raise e)
;;

(*  Eval a list of lexp *)
let eval_all lxps rctx = List.map (fun g -> eval g rctx) lxps;;

(*  Eval String
 * ---------------------- *)
let eval_expr_str str lctx rctx =
    global_trace := [];
    let lxps, lctx = lexp_expr_str str lctx in
        (eval_all lxps rctx)
;;

let eval_decl_str str lctx rctx =
    let lxps, lctx = lexp_decl_str str lctx in
        (eval_decls lxps rctx), lctx
;;<|MERGE_RESOLUTION|>--- conflicted
+++ resolved
@@ -334,11 +334,6 @@
     match lxp with
         | Imm(v) -> sexp_print v; print_string "\n"
         | e ->  lexp_print e; print_string "\n"
-<<<<<<< HEAD
-=======
-;;
->>>>>>> 96867ec2
-
 and print_call_trace () =
     print_string (make_title " CALL TRACE ");
 
