(*
 *      Typer Compiler
 *
 * ---------------------------------------------------------------------------
 *
 *      Copyright (C) 2011-2016  Free Software Foundation, Inc.
 *
 *   Author: Pierre Delaunay <pierre.delaunay@hec.ca>
 *   Keywords: languages, lisp, dependent types.
 *
 *   This file is part of Typer.
 *
 *   Typer is free software; you can redistribute it and/or modify it under the
 *   terms of the GNU General Public License as published by the Free Software
 *   Foundation, either version 3 of the License, or (at your option) any
 *   later version.
 *
 *   Typer is distributed in the hope that it will be useful, but WITHOUT ANY
 *   WARRANTY; without even the implied warranty of MERCHANTABILITY or FITNESS
 *   FOR A PARTICULAR PURPOSE.  See the GNU General Public License for
 *   more details.
 *
 *   You should have received a copy of the GNU General Public License along
 *   with this program.  If not, see <http://www.gnu.org/licenses/>.
 *
 * --------------------------------------------------------------------------- *)

open Utest_lib
open Util

open Sexp
open Lexp

open Lparse     (* eval string      *)
open Eval       (* reset_eval_trace *)

open Builtin
open Env

(* default environment *)
let ectx = default_ectx
let rctx = default_rctx

(* Params:
 *  decl: declarations to be processed before evaluating
 *  run : expr to be evaluated
 *  res : expected result
 *)
let test_eval_eqv_named name decl run res =
  add_test "EVAL" name (fun () ->
    let rctx, ectx = eval_decl_str decl ectx rctx in

    let erun = eval_expr_str run ectx rctx in (* evaluated run expr *)
    let eres = eval_expr_str res ectx rctx in (* evaluated res expr *)

      if value_eq_list erun eres
      then success ()
      else (
        value_print (List.hd erun);
        value_print (List.hd eres);
        failure ()))

let test_eval_eqv decl run res = test_eval_eqv_named run decl run res

let _ = test_eval_eqv "" "2 + 2" "4"

let _ = test_eval_eqv_named
  "Variable Cascade"

  "a = 10; b = a; c = b; d = c;"

  "d" (* == *) "10"

(*      Let
 * ------------------------ *)

let _ = test_eval_eqv_named
  "Let"

  "c = 3; e = 1; f = 2; d = 4;"

  "let a = -5; x = 50; y = 60; b = 20;
    in a + b;" (* == *) "15"

let _ = test_eval_eqv_named
  "Let2"

  "c = 3; e = 1; f = 2; d = 4;"

  "let TrueProp = inductive_ TrueProp I;
       I = datacons TrueProp I;
       x = let a = 1; b = 2 in I
    in (case x | I => c) : Int;" (* == *) "3"

let _ = test_eval_eqv_named
  "Let3"

  "c = 3; e = 1; f = 2; d = 4;"

  "let TrueProp : Type;
       I : TrueProp;
       TrueProp = inductive_ TrueProp I;
       I = datacons TrueProp I;
       x = let a = 1; b = 2 in I
    in (case x | I => c) : Int;" (* == *) "3"

(*      Lambda
 * ------------------------ *)

let _ = test_eval_eqv_named
  "Lambda"

  "sqr : Int -> Int;
   sqr = lambda x -> x * x;"

  "sqr 4;" (* == *) "16"

let _ = test_eval_eqv_named
  "Nested Lambda"

  "sqr : Int -> Int;
   sqr = lambda x -> x * x;

   cube : Int -> Int;
   cube = lambda x -> x * (sqr x);"

  "cube 4" (* == *) "64"


(*      Cases + Inductive types
 * ------------------------ *)

let _ = test_eval_eqv_named
  "Inductive::Case"

  "i = 90;
   idt : Type;
   idt = inductive_ (idtd) (ctr0) (ctr1 idt) (ctr2 idt) (ctr3 idt);
                                     d = 10;
   ctr0 = datacons idt ctr0;   e = 20;
   ctr1 = datacons idt ctr1;   f = 30;
   ctr2 = datacons idt ctr2;   g = 40;
   ctr3 = datacons idt ctr3;   h = 50;

   a = (ctr1 (ctr2 ctr0));   y = 2;
   b = (ctr2 (ctr2 ctr0));   z = 3;
   c = (ctr3 (ctr2 ctr0));   w = 4;

   test_fun : idt -> Int;
   test_fun = lambda k -> case k
      | ctr1 l => 1
      | ctr2 l => 2
      | _ => 3;"

  "test_fun a; test_fun b; test_fun c"

  "1; 2; 3"

(*  Those wil be used multiple times *)
let nat_decl = "
    Nat : Type;
    Nat = inductive_ (dNat) (zero) (succ Nat);

    zero = datacons Nat zero;
    succ = datacons Nat succ;

    to-num : Nat -> Int;
    to-num = lambda (x : Nat) -> case x
            | (succ y) => (1 + (to-num y))
            | zero => 0;"

let _ = test_eval_eqv_named
  "Inductive::Recursive Call"

  (nat_decl ^ "
   one = succ zero;
   two = succ one;
   three = succ two;")

  "to-num zero; to-num one; to-num two;"

  "0; 1; 2"

let _ = test_eval_eqv_named
  "Inductive::Nat Plus"

  (nat_decl ^ "
   one = succ zero;
   two = succ one;
   three = succ two;

   plus : Nat -> Nat -> Nat;
   plus x y = case x
       | zero => y
       | succ z => succ (plus z y);")

  "to-num (plus zero two);
   to-num (plus two zero);
   to-num (plus two one);"

  "2; 2; 3"

let _ = test_eval_eqv_named
  "Mutually Recursive Definition"

  (nat_decl ^ "
   one = succ zero;
   two = succ one;
   three = succ two;

   even : Nat -> Int;
   odd : Nat -> Int;

   odd = lambda (n : Nat) -> case n
      | zero => 0
      | succ y => (even y);

   even = lambda (n : Nat) -> case n
      | zero => 1
      | succ y => (odd y);")

  "odd one; even one; odd two; even two;"

  "1; 0; 0; 1"


let _ = test_eval_eqv_named
  "Partial Application"

  "add : Int -> Int -> Int;
   add = lambda x y -> (x + y);

   inc1 = add 1;
   inc2 = _-_ 5;"

  "inc1 1; inc2 2; inc1 3;"

  "2; 3; 4"

(*
 *  Lists
 *)
let _ = test_eval_eqv_named
  "Lists"

  "my_list = cons 1
            (cons 2
            (cons 3
            (cons 4 nil)));
   List' = let L : Type -> Type;
               L = inductive_ (L (a : Type)) (nil) (cons a (L a))
           in L;
   cons' = datacons List' cons;
   nil' = datacons List' nil;
   my_list' = (cons' 1 nil');"

  "length my_list;
   head my_list;
   head (tail my_list)"

  "4; some 1; some 2"

(*
 *  Special forms
 *)
let _ = test_eval_eqv "w = 2" "decltype w" "Int"
let _ = test_eval_eqv "w = 2" "declexpr w" "2"

let attr_decl = "
  w = 2;
  greater-than = new-attribute (Int -> Int);
  greater-than = add-attribute greater-than w (lambda (x : Int) -> x);"

let _ = test_eval_eqv_named
  "has-attribute"

  attr_decl

  "has-attribute greater-than w;
   (get-attribute greater-than w) 3;"

  "true; 3"

let _ = (add_test "EVAL" "Monads" (fun () ->

    let dcode = "
      c = bind (open \"./_build/w_file.txt\" \"w\")
               (lambda f -> write f \"Hello2\");
    " in

    let rctx, ectx = eval_decl_str dcode ectx rctx in

    let rcode = "run-io c 2" in

    (* Eval defined lambda *)
    let ret = eval_expr_str rcode ectx rctx in
        match ret with
            | [v] -> success ()
            | _ -> failure ()
))

let _ = test_eval_eqv_named
  "Argument Reordering"

  "fun = lambda (x : Int) =>
      lambda (y : Int) ->
        lambda (z : Int) -> x * y + z;"

  "fun (x := 3) 2 1;
   fun (x := 3) (z := 1) 4;
   fun (z := 3) (y := 2) (x := 1);
   fun (z := 1) (y := 2) (x := 3);
   fun (x := 3) (y := 2) (z := 1);"

  "7; 13; 5; 7; 7"

let _ = test_eval_eqv_named "Metavars"
  "f : ?;
   f x = 2 + f (1 + x);
   %inf : ?;
   %inf x = inf (1 + x);
   test = 2;"

  "1" "1"

let _ = test_eval_eqv_named
  "Explicit field patterns"
  "Triplet = inductive_ Triplet
             (triplet (a ::: Int) (b :: Float) (c : String) (d :: Int));
   triplet = datacons Triplet triplet;
   t = triplet (b := 5.0) (a := 3) (d := 7) (c := \"hello\");"

  "case t | triplet (b := bf) cf => cf;
   case t | triplet (b := bf) _ => bf;
   case t | triplet (_ := bf) cf => cf;
   case t | triplet (_ := af) (_ := bf) (_ := cf) => bf;
   case t | triplet (_ := af) (_ := bf) (_ := cf) => cf;
   case t | triplet (_ := af) (_ := bf) (d := df) cf => df;
  "

  "\"hello\"; 5.0; \"hello\"; 5.0; \"hello\"; 7"

let _ = test_eval_eqv_named
  "Implicit Arguments"

  "default = new-attribute Macro;
   default = add-attribute default Int (Macro_ (lambda (lst : List Sexp) -> integer_ 1));

   fun = lambda (x : Int) =>
      lambda (y : Int) ->
        lambda (z : Int) -> x * y + z;"

  "fun 2 1;
   fun 2 1"

  "3; 3"

let _ = test_eval_eqv_named
  "Equalities"

  "f : (α : Type) ≡> (p : Eq (t := Type) Int α) -> Int -> α;
   f = lambda α ≡> lambda p x ->
       Eq_cast (t := Type) (x := Int) (y := α) (f := (lambda v -> v)) (p := p) x"

<<<<<<< HEAD
  (* FIXME: If I remove the (l := ?) I get
   *     Explicit actual args `t, x` have no matching formal args  *)
  "f (Eq_refl (l := ?) (t := Type) (x := Int)) 3"
  "3"
=======
  "f Eq_refl 3"
  "3"

let _ = test_eval_eqv_named
  "Generic-typed case"

  "P = (a : Type) ≡> a -> Not (Not a);
   p : P;
   p = lambda a ≡> lambda x notx -> notx x;
   tP : Decidable P;
   tP = (datacons Decidable true) (prop := P) (p := p);"

  "case tP
   | (datacons ? true) (p := _) => 3
   | (datacons ? false) (p := _) => 4;"
  "3;"
>>>>>>> f19ead0d

(* run all tests *)
let _ = run_all ()
<|MERGE_RESOLUTION|>--- conflicted
+++ resolved
@@ -362,12 +362,6 @@
    f = lambda α ≡> lambda p x ->
        Eq_cast (t := Type) (x := Int) (y := α) (f := (lambda v -> v)) (p := p) x"
 
-<<<<<<< HEAD
-  (* FIXME: If I remove the (l := ?) I get
-   *     Explicit actual args `t, x` have no matching formal args  *)
-  "f (Eq_refl (l := ?) (t := Type) (x := Int)) 3"
-  "3"
-=======
   "f Eq_refl 3"
   "3"
 
@@ -384,7 +378,6 @@
    | (datacons ? true) (p := _) => 3
    | (datacons ? false) (p := _) => 4;"
   "3;"
->>>>>>> f19ead0d
 
 (* run all tests *)
 let _ = run_all ()
