--- conflicted
+++ resolved
@@ -60,12 +60,7 @@
 Eq_comm = lambda l t x y ≡> lambda p ->
           Eq_cast (f := lambda xy -> Eq (t := t) xy x)
                   (p := p)
-<<<<<<< HEAD
-                  %% FIXME: Removing (l := l) gives bogus error!
-                  (Eq_refl (l := l) (t := t) (x := x));
-=======
                   Eq_refl;
->>>>>>> f19ead0d
 
 % Basic operators
 _+_ = Built-in "Int.+" (Int -> Int -> Int);
